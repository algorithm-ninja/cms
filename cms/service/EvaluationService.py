--- conflicted
+++ resolved
@@ -51,11 +51,7 @@
     get_submissions, get_submission_results
 from cms.grading.Job import Job
 
-<<<<<<< HEAD
-from .operations import ESOperation, get_relevant_operations, \
-=======
 from .esoperations import ESOperation, get_relevant_operations, \
->>>>>>> 33c26df2
     get_submissions_operations, get_user_tests_operations, \
     submission_get_operations, submission_to_evaluate, \
     user_test_get_operations
@@ -537,12 +533,7 @@
                                  shard)
                     job_success = False
 
-<<<<<<< HEAD
-        logger.info("[action_finished] `%s' completed. Success: %s.",
-                    operation, job_success)
-=======
         logger.info("`%s' completed. Success: %s.", operation, job_success)
->>>>>>> 33c26df2
 
         # We get the submission from DB and update it.
         with SessionGen() as session:
