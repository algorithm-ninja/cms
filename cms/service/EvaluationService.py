--- conflicted
+++ resolved
@@ -170,20 +170,12 @@
         else:
             priority = PriorityQueue.PRIORITY_LOW
 
-<<<<<<< HEAD
-        evaluated_testcase_ids = set(
-=======
         evaluated_testcase_codenames = set(
->>>>>>> a1cae53c
             evaluation.testcase_id
             for evaluation in submission_result.evaluations)
         for testcase_codename in dataset.testcases.iterkeys():
             testcase_id = dataset.testcases[testcase_codename].id
-<<<<<<< HEAD
-            if testcase_id not in evaluated_testcase_ids:
-=======
             if testcase_id not in evaluated_testcase_codenames:
->>>>>>> a1cae53c
                 yield ESOperation(ESOperation.EVALUATION,
                                   submission.id,
                                   dataset.id,
