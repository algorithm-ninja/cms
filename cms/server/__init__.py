--- conflicted
+++ resolved
@@ -28,12 +28,6 @@
     format_amount_of_time, format_dataset_attrs, format_date, \
     format_datetime, format_datetime_smart, format_size, format_time, \
     format_token_rules, get_score_class, get_url_root
-<<<<<<< HEAD
-from ..locale import \
-    filter_language_codes, get_system_translations, get_translations, \
-    wrap_translations_for_tornado
-=======
->>>>>>> 59936621
 
 
 __all__ = [
