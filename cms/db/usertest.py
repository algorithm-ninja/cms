--- conflicted
+++ resolved
@@ -4,11 +4,7 @@
 # Contest Management System - http://cms-dev.github.io/
 # Copyright © 2012 Giovanni Mascellani <mascellani@poisson.phc.unipi.it>
 # Copyright © 2012-2015 Luca Wehrstedt <luca.wehrstedt@gmail.com>
-<<<<<<< HEAD
-# Copyright © 2015 Stefano Maggiolo <s.maggiolo@gmail.com>
-=======
 # Copyright © 2015-2016 Stefano Maggiolo <s.maggiolo@gmail.com>
->>>>>>> 33c26df2
 #
 # This program is free software: you can redistribute it and/or modify
 # it under the terms of the GNU Affero General Public License as
@@ -352,11 +348,7 @@
         """Return a filtering expression for compiled user test results.
 
         """
-<<<<<<< HEAD
-        return UserTestResult.compilation_outcome != None  # noqa
-=======
         return UserTestResult.compilation_outcome.isnot(None)
->>>>>>> 33c26df2
 
     def compilation_failed(self):
         """Return whether the user test result did not compile.
@@ -407,11 +399,7 @@
         """Return a filtering lambda for evaluated user test results.
 
         """
-<<<<<<< HEAD
-        return UserTestResult.evaluation_outcome != None  # noqa
-=======
         return UserTestResult.evaluation_outcome.isnot(None)
->>>>>>> 33c26df2
 
     def invalidate_compilation(self):
         """Blank all compilation and evaluation outcomes.
