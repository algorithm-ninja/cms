--- conflicted
+++ resolved
@@ -221,12 +221,8 @@
             if os.path.isdir(locale):
                 country_code = os.path.basename(locale)
                 print("  %s" % country_code)
-<<<<<<< HEAD
-                path = os.path.join("cms", "locale", country_code, "LC_MESSAGES")
-=======
                 path = os.path.join(
                     "cms", "locale", country_code, "LC_MESSAGES")
->>>>>>> 59936621
                 locale = os.path.join(locale, "LC_MESSAGES", "cms.po")
                 os.system(
                     "msgfmt %s -o %s" % (locale, os.path.join(path, "cms.mo")))
