--- conflicted
+++ resolved
@@ -353,26 +353,6 @@
                    "\"%s\" to the cmsuser group: " % (real_user)):
                 os.system("usermod -a -G cmsuser %s" % (real_user))
                 print("""
-<<<<<<< HEAD
-       ###########################################################################
-       ###                                                                     ###
-       ###    Remember that you must now logout in order to make the change    ###
-       ###    effective ("the change" is: being in the cmsuser group).         ###
-       ###                                                                     ###
-       ###########################################################################
-                """)
-            else:
-                print("""
-       ###########################################################################
-       ###                                                                     ###
-       ###    Remember that you must be in the cmsuser group to use CMS:       ###
-       ###                                                                     ###
-       ###       $ sudo usermod -a -G cmsuser <your user>                      ###
-       ###                                                                     ###
-       ###    You must also logout to make the change effective.               ###
-       ###                                                                     ###
-       ###########################################################################
-=======
     ###########################################################################
     ###                                                                     ###
     ###    Remember that you must now logout in order to make the change    ###
@@ -391,7 +371,6 @@
     ###    You must also logout to make the change effective.               ###
     ###                                                                     ###
     ###########################################################################
->>>>>>> c87e29e4
                 """)
 
     def uninstall(self):
