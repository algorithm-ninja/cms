#!/usr/bin/env python2
# -*- coding: utf-8 -*-

# Contest Management System - http://cms-dev.github.io/
# Copyright © 2010-2013 Giovanni Mascellani <mascellani@poisson.phc.unipi.it>
# Copyright © 2010-2016 Stefano Maggiolo <s.maggiolo@gmail.com>
# Copyright © 2010-2012 Matteo Boscariol <boscarim@hotmail.com>
# Copyright © 2013 Luca Wehrstedt <luca.wehrstedt@gmail.com>
# Copyright © 2014 Artem Iglikov <artem.iglikov@gmail.com>
# Copyright © 2015 William Di Luigi <williamdiluigi@gmail.com>
# Copyright © 2016 Myungwoo Chun <mc.tamaki@gmail.com>
# Copyright © 2016 Masaki Hara <ackie.h.gmai@gmail.com>
# Copyright © 2016 Peyman Jabbarzade Ganje <peyman.jabarzade@gmail.com>
#
# This program is free software: you can redistribute it and/or modify
# it under the terms of the GNU Affero General Public License as
# published by the Free Software Foundation, either version 3 of the
# License, or (at your option) any later version.
#
# This program is distributed in the hope that it will be useful,
# but WITHOUT ANY WARRANTY; without even the implied warranty of
# MERCHANTABILITY or FITNESS FOR A PARTICULAR PURPOSE.  See the
# GNU Affero General Public License for more details.
#
# You should have received a copy of the GNU Affero General Public License
# along with this program.  If not, see <http://www.gnu.org/licenses/>.

"""Build and installation routines for CMS.

"""

from __future__ import absolute_import
from __future__ import print_function
# setuptools doesn't seem to like this:
# from __future__ import unicode_literals

import io
import re
import os

from setuptools import setup, find_packages


PACKAGE_DATA = {
    "cms.server": [
        os.path.join("static", "*.*"),
        os.path.join("static", "jq", "*.*"),
        os.path.join("admin", "static", "*.*"),
        os.path.join("admin", "static", "jq", "*.*"),
        os.path.join("admin", "static", "sh", "*.*"),
        os.path.join("admin", "templates", "*.*"),
        os.path.join("admin", "templates", "fragments", "*.*"),
        os.path.join("admin", "templates", "views", "*.*"),
        os.path.join("contest", "static", "*.*"),
        os.path.join("contest", "static", "css", "*.*"),
        os.path.join("contest", "static", "img", "*.*"),
        os.path.join("contest", "static", "img", "mimetypes", "*.*"),
        os.path.join("contest", "static", "js", "*.*"),
        os.path.join("contest", "templates", "*.*"),
    ],
    "cms.service": [
        os.path.join("templates", "printing", "*.*"),
    ],
    "cms.locale": [
        os.path.join("*", "LC_MESSAGES", "*.*"),
    ],
    "cmsranking": [
        os.path.join("static", "img", "*.*"),
        os.path.join("static", "lib", "*.*"),
        os.path.join("static", "*.*"),
    ],
    "cmstestsuite": [
        os.path.join("code", "*.*"),
        os.path.join("tasks", "batch_stdio", "data", "*.*"),
        os.path.join("tasks", "batch_fileio", "data", "*.*"),
        os.path.join("tasks", "batch_fileio_managed", "code", "*"),
        os.path.join("tasks", "batch_fileio_managed", "data", "*.*"),
        os.path.join("tasks", "communication", "code", "*"),
        os.path.join("tasks", "communication", "data", "*.*"),
        os.path.join("tasks", "communication2", "code", "*"),
        os.path.join("tasks", "communication2", "data", "*.*"),
    ],
}


def find_version():
    """Return the version string obtained from cms/__init__.py"""
    path = os.path.join("cms", "__init__.py")
    version_file = io.open(path, "rt", encoding="utf-8").read()
    version_match = re.search(r"^__version__ = ['\"]([^'\"]*)['\"]",
                              version_file, re.M)
    if version_match is not None:
        return version_match.group(1)
    raise RuntimeError("Unable to find version string.")


setup(
    name="cms",
    version=find_version(),
    author="The CMS development team",
    author_email="contestms@freelists.org",
    url="https://github.com/cms-dev/cms",
    download_url="https://github.com/cms-dev/cms/archive/master.tar.gz",
    description="A contest management system and grader "
                "for IOI-like programming competitions",
    packages=find_packages(),
    package_data=PACKAGE_DATA,
    scripts=["scripts/cmsLogService",
             "scripts/cmsScoringService",
             "scripts/cmsEvaluationService",
             "scripts/cmsWorker",
             "scripts/cmsResourceService",
             "scripts/cmsChecker",
             "scripts/cmsContestWebServer",
             "scripts/cmsAdminWebServer",
             "scripts/cmsProxyService",
             "scripts/cmsPrintingService",
             "scripts/cmsRankingWebServer",
             "scripts/cmsInitDB",
             "scripts/cmsDropDB"],
    entry_points={
        "console_scripts": [
            "cmsRunTests=cmstestsuite.RunTests:main",
            "cmsReplayContest=cmstestsuite.ReplayContest:main",
            "cmsAdaptContest=cmstestsuite.AdaptContest:main",
            "cmsTestFileCacher=cmstestsuite.TestFileCacher:main",
<<<<<<< HEAD
            "cmsAuthServer=cmscontrib.AuthServer:main",
            "cmsAddUser=cmscontrib.AddUser:main",
            "cmsAddTeam=cmscontrib.AddTeam:main",
=======
            "cmsAddAdmin=cmscontrib.AddAdmin:main",
>>>>>>> 233713b9
            "cmsAddParticipation=cmscontrib.AddParticipation:main",
            "cmsAddStatement=cmscontrib.AddStatement:main",
            "cmsAddSubmission=cmscontrib.AddSubmission:main",
            "cmsAddTeam=cmscontrib.AddTeam:main",
            "cmsAddTestcases=cmscontrib.AddTestcases:main",
            "cmsAddUser=cmscontrib.AddUser:main",
            "cmsCleanFiles=cmscontrib.CleanFiles:main",
            "cmsComputeComplexity=cmscontrib.ComputeComplexity:main",
            "cmsDumpExporter=cmscontrib.DumpExporter:main",
            "cmsDumpImporter=cmscontrib.DumpImporter:main",
            "cmsDumpUpdater=cmscontrib.DumpUpdater:main",
            "cmsExportSubmissions=cmscontrib.ExportSubmissions:main",
            "cmsImportContest=cmscontrib.ImportContest:main",
            "cmsImportTask=cmscontrib.ImportTask:main",
            "cmsImportDataset=cmscontrib.ImportDataset:main",
            "cmsImportTeam=cmscontrib.ImportTeam:main",
            "cmsImportUser=cmscontrib.ImportUser:main",
            "cmsRWSHelper=cmscontrib.RWSHelper:main",
            "cmsRemoveContest=cmscontrib.RemoveContest:main",
            "cmsRemoveParticipation=cmscontrib.RemoveParticipation:main",
            "cmsRemoveSubmissions=cmscontrib.RemoveSubmissions:main",
            "cmsRemoveTask=cmscontrib.RemoveTask:main",
            "cmsRemoveUser=cmscontrib.RemoveUser:main",
            "cmsSpoolExporter=cmscontrib.SpoolExporter:main",
            "cmsMake=cmstaskenv.cmsMake:main",
            "cmsYamlImporter=cmscompat.YamlImporter:main",
            "cmsYamlReimporter=cmscompat.YamlReimporter:main",
        ]
    },
    keywords="ioi programming contest grader management system",
    license="Affero General Public License v3",
    classifiers=[
        "Development Status :: 5 - Production/Stable",
        "Natural Language :: English",
        "Operating System :: POSIX :: Linux",
        "Programming Language :: Python :: 2",
        "License :: OSI Approved :: "
        "GNU Affero General Public License v3",
    ]
)<|MERGE_RESOLUTION|>--- conflicted
+++ resolved
@@ -124,13 +124,8 @@
             "cmsReplayContest=cmstestsuite.ReplayContest:main",
             "cmsAdaptContest=cmstestsuite.AdaptContest:main",
             "cmsTestFileCacher=cmstestsuite.TestFileCacher:main",
-<<<<<<< HEAD
             "cmsAuthServer=cmscontrib.AuthServer:main",
-            "cmsAddUser=cmscontrib.AddUser:main",
-            "cmsAddTeam=cmscontrib.AddTeam:main",
-=======
             "cmsAddAdmin=cmscontrib.AddAdmin:main",
->>>>>>> 233713b9
             "cmsAddParticipation=cmscontrib.AddParticipation:main",
             "cmsAddStatement=cmscontrib.AddStatement:main",
             "cmsAddSubmission=cmscontrib.AddSubmission:main",
