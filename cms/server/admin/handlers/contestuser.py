--- conflicted
+++ resolved
@@ -141,11 +141,7 @@
             raise tornado.web.HTTPError(404)
 
         submission_query = self.sql_session.query(Submission)\
-<<<<<<< HEAD
-            .filter(Submission.participation_id == participation.id)
-=======
             .filter(Submission.participation == participation)
->>>>>>> c87e29e4
         page = int(self.get_query_argument("page", 0))
         self.render_params_for_submissions(submission_query, page)
 
