#!/usr/bin/env python2
# -*- coding: utf-8 -*-

# Contest Management System - http://cms-dev.github.io/
# Copyright © 2010-2014 Giovanni Mascellani <mascellani@poisson.phc.unipi.it>
# Copyright © 2010-2015 Stefano Maggiolo <s.maggiolo@gmail.com>
# Copyright © 2010-2012 Matteo Boscariol <boscarim@hotmail.com>
# Copyright © 2012-2015 Luca Wehrstedt <luca.wehrstedt@gmail.com>
# Copyright © 2013 Bernard Blackham <bernard@largestprime.net>
# Copyright © 2014 Artem Iglikov <artem.iglikov@gmail.com>
# Copyright © 2014 Fabian Gundlach <320pointsguy@gmail.com>
# Copyright © 2015 William Di Luigi <williamdiluigi@gmail.com>
#
# This program is free software: you can redistribute it and/or modify
# it under the terms of the GNU Affero General Public License as
# published by the Free Software Foundation, either version 3 of the
# License, or (at your option) any later version.
#
# This program is distributed in the hope that it will be useful,
# but WITHOUT ANY WARRANTY; without even the implied warranty of
# MERCHANTABILITY or FITNESS FOR A PARTICULAR PURPOSE.  See the
# GNU Affero General Public License for more details.
#
# You should have received a copy of the GNU Affero General Public License
# along with this program.  If not, see <http://www.gnu.org/licenses/>.

"""Base handler classes for CWS.

"""

from __future__ import absolute_import
from __future__ import print_function
from __future__ import unicode_literals

import logging
import pickle
import socket
import struct
import traceback

from datetime import timedelta

import tornado.web

from werkzeug.datastructures import LanguageAccept
from werkzeug.http import parse_accept_header

from cms import config
from cms.db import Contest, Participation, Session, User
from cms.server import CommonRequestHandler, compute_actual_phase, \
    file_handler_gen, get_url_root
from cms.locale import filter_language_codes
from cmscommon.datetime import get_timezone, make_datetime, make_timestamp
from cmscommon.isocodes import translate_language_code, \
    translate_language_country_code


logger = logging.getLogger(__name__)


NOTIFICATION_ERROR = "error"
NOTIFICATION_WARNING = "warning"
NOTIFICATION_SUCCESS = "success"


def check_ip(client, wanted):
    """Return if client IP belongs to the wanted subnet.

    client (string): IP address to verify.
    wanted (string): IP address or subnet to check against.

    return (bool): whether client equals wanted (if the latter is an IP
        address) or client belongs to wanted (if it's a subnet).

    """
    wanted, sep, subnet = wanted.partition('/')
    subnet = 32 if sep == "" else int(subnet)
    snmask = 2 ** 32 - 2 ** (32 - subnet)
    wanted = struct.unpack(">I", socket.inet_aton(wanted))[0]
    client = struct.unpack(">I", socket.inet_aton(client))[0]
    return (wanted & snmask) == (client & snmask)


class BaseHandler(CommonRequestHandler):
    """Base RequestHandler for this application.

    All the RequestHandler classes in this application should be a
    child of this class.

    """

    # Whether the login cookie duration has to be refreshed when
    # this handler is called. Useful to filter asynchronous
    # requests.
    refresh_cookie = True

    def __init__(self, *args, **kwargs):
        super(BaseHandler, self).__init__(*args, **kwargs)
        self.timestamp = None
        self.cookie_lang = None
        self.browser_lang = None
        self.langs = None
        self._ = None

    def prepare(self):
        """This method is executed at the beginning of each request.

        """
        self.timestamp = make_datetime()

        self.set_header("Cache-Control", "no-cache, must-revalidate")

        self.sql_session = Session()
        self.contest = Contest.get_from_id(self.application.service.contest,
                                           self.sql_session)

        self._ = self.locale.translate

        self.r_params = self.render_params()

    def get_current_user(self):
        """The name is get_current_user because tornado wants it that
        way, but this is really a get_current_participation.

        Gets the current participation from cookies.

        If a valid cookie is retrieved, return a Participation tuple
        (specifically: the Participation involving the username
        specified in the cookie and the current contest).

        Otherwise (e.g. the user exists but doesn't participate in the
        current contest), return None.

        """
        remote_ip = self.request.remote_ip
        if self.contest.ip_autologin:
<<<<<<< HEAD
=======
            self.clear_cookie("login")
>>>>>>> 354f577f
            participations = self.sql_session.query(Participation)\
                .filter(Participation.contest == self.contest)\
                .filter(Participation.ip == remote_ip)\
                .all()
            if len(participations) == 1:
                return participations[0]

            if len(participations) > 1:
                logger.error("Multiple users have IP %s." % (remote_ip))
            else:
                logger.error("No user has IP %s" % (remote_ip))

<<<<<<< HEAD
=======
            # If IP autologin is set, we do not allow password logins.
            return None

>>>>>>> 354f577f
        if self.get_secure_cookie("login") is None:
            return None

        # Parse cookie.
        try:
            cookie = pickle.loads(self.get_secure_cookie("login"))
            username = cookie[0]
            password = cookie[1]
            last_update = make_datetime(cookie[2])
        except:
            self.clear_cookie("login")
            return None

        # Check if the cookie is expired.
        if self.timestamp - last_update > \
                timedelta(seconds=config.cookie_duration):
            self.clear_cookie("login")
            return None

        # Load user from DB.
        user = self.sql_session.query(User)\
            .filter(User.username == username)\
            .first()

        # Check if user exists.
        if user is None:
            self.clear_cookie("login")
            return None

        # Load participation from DB.
        participation = self.sql_session.query(Participation)\
            .filter(Participation.contest == self.contest)\
            .filter(Participation.user == user)\
            .first()

        # Check if participaton exists.
        if participation is None:
            self.clear_cookie("login")
            return None

        # If a contest-specific password is defined, use that. If it's
        # not, use the user's main password.
        if participation.password is None:
            correct_password = user.password
        else:
            correct_password = participation.password

        # Check if user is allowed to login.
        if password != correct_password:
            self.clear_cookie("login")
            return None

        # Check if user is using the right IP (or is on the right subnet)
        if config.ip_lock and participation.ip is not None \
                and not check_ip(self.request.remote_ip, participation.ip):
            self.clear_cookie("login")
            return None

        # Check if user is hidden
        if participation.hidden and config.block_hidden_users:
            self.clear_cookie("login")
            return None

        if self.refresh_cookie:
            self.set_secure_cookie("login",
                                   pickle.dumps((user.username,
                                                 password,
                                                 make_timestamp())),
                                   expires_days=None)

        return participation

    def get_user_locale(self):
        self.langs = self.application.service.langs
        lang_codes = self.langs.keys()

        if len(self.contest.allowed_localizations) > 0:
            lang_codes = filter_language_codes(
                lang_codes, self.contest.allowed_localizations)

        # TODO We fallback on "en" if no language matches: we could
        # return 406 Not Acceptable instead.
        # Select the one the user likes most.
        http_langs = [lang_code.replace("_", "-") for lang_code in lang_codes]
        self.browser_lang = parse_accept_header(
            self.request.headers.get("Accept-Language", ""),
            LanguageAccept).best_match(http_langs, "en")

        self.cookie_lang = self.get_cookie("language", None)

        if self.cookie_lang in http_langs:
            lang_code = self.cookie_lang
        else:
            lang_code = self.browser_lang

        self.set_header("Content-Language", lang_code)
        return self.langs[lang_code.replace("-", "_")]

    @staticmethod
    def _get_token_status(obj):
        """Return the status of the tokens for the given object.

        obj (Contest or Task): an object that has the token_* attributes.
        return (int): one of 0 (disabled), 1 (enabled/finite) and 2
                      (enabled/infinite).

        """
        if obj.token_mode == "disabled":
            return 0
        elif obj.token_mode == "finite":
            return 1
        elif obj.token_mode == "infinite":
            return 2
        else:
            raise RuntimeError("Unknown token_mode value.")

    def render_params(self):
        """Return the default render params used by almost all handlers.

        return (dict): default render params

        """
        ret = {}
        ret["timestamp"] = self.timestamp
        ret["contest"] = self.contest
        ret["url_root"] = get_url_root(self.request.path)

        ret["phase"] = self.contest.phase(self.timestamp)

        ret["printing_enabled"] = (config.printer is not None)

        if self.current_user is not None:
            participation = self.current_user

            res = compute_actual_phase(
                self.timestamp, self.contest.start, self.contest.stop,
                self.contest.per_user_time, participation.starting_time,
                participation.delay_time, participation.extra_time)

            ret["actual_phase"], ret["current_phase_begin"], \
                ret["current_phase_end"], ret["valid_phase_begin"], \
                ret["valid_phase_end"] = res

            if ret["actual_phase"] == 0:
                ret["phase"] = 0

            # set the timezone used to format timestamps
            ret["timezone"] = get_timezone(participation.user, self.contest)

        # some information about token configuration
        ret["tokens_contest"] = self._get_token_status(self.contest)

        t_tokens = sum(self._get_token_status(t) for t in self.contest.tasks)
        if t_tokens == 0:
            ret["tokens_tasks"] = 0  # all disabled
        elif t_tokens == 2 * len(self.contest.tasks):
            ret["tokens_tasks"] = 2  # all infinite
        else:
            ret["tokens_tasks"] = 1  # all finite or mixed

        # TODO Now all language names are shown in the active language.
        # It would be better to show them in the corresponding one.
        ret["lang_names"] = {}
        for lang_code, trans in self.langs.iteritems():
            language_name = None
            try:
                language_name = translate_language_country_code(
                    lang_code, trans)
            except ValueError:
                language_name = translate_language_code(
                    lang_code, trans)
            ret["lang_names"][lang_code.replace("_", "-")] = language_name

        ret["cookie_lang"] = self.cookie_lang
        ret["browser_lang"] = self.browser_lang

        return ret

    def finish(self, *args, **kwds):
        """Finish this response, ending the HTTP request.

        We override this method in order to properly close the database.

        TODO - Now that we have greenlet support, this method could be
        refactored in terms of context manager or something like
        that. So far I'm leaving it to minimize changes.

        """
        if hasattr(self, "sql_session"):
            try:
                self.sql_session.close()
            except Exception as error:
                logger.warning("Couldn't close SQL connection: %r", error)
        try:
            tornado.web.RequestHandler.finish(self, *args, **kwds)
        except IOError:
            # When the client closes the connection before we reply,
            # Tornado raises an IOError exception, that would pollute
            # our log with unnecessarily critical messages
            logger.debug("Connection closed before our reply.")

    def write_error(self, status_code, **kwargs):
        if "exc_info" in kwargs and \
                kwargs["exc_info"][0] != tornado.web.HTTPError:
            exc_info = kwargs["exc_info"]
            logger.error(
                "Uncaught exception (%r) while processing a request: %s",
                exc_info[1], ''.join(traceback.format_exception(*exc_info)))

        # We assume that if r_params is defined then we have at least
        # the data we need to display a basic template with the error
        # information. If r_params is not defined (i.e. something went
        # *really* bad) we simply return a basic textual error notice.
        if hasattr(self, 'r_params'):
            self.render("error.html", status_code=status_code, **self.r_params)
        else:
            self.write("A critical error has occurred :-(")
            self.finish()


class StaticFileGzHandler(tornado.web.StaticFileHandler):
    """Handle files which may be gzip-compressed on the filesystem."""
    def validate_absolute_path(self, root, absolute_path):
        self.is_gzipped = False
        try:
            return tornado.web.StaticFileHandler.validate_absolute_path(
                self, root, absolute_path)
        except tornado.web.HTTPError as e:
            if e.status_code != 404:
                raise
            self.is_gzipped = True
            self.absolute_path = \
                tornado.web.StaticFileHandler.validate_absolute_path(
                    self, root, absolute_path + ".gz")
            self.set_header("Content-encoding", "gzip")
            return self.absolute_path

    def get_content_type(self):
        if self.is_gzipped:
            return "text/plain"
        else:
            return tornado.web.StaticFileHandler.get_content_type(self)


FileHandler = file_handler_gen(BaseHandler)<|MERGE_RESOLUTION|>--- conflicted
+++ resolved
@@ -134,10 +134,7 @@
         """
         remote_ip = self.request.remote_ip
         if self.contest.ip_autologin:
-<<<<<<< HEAD
-=======
-            self.clear_cookie("login")
->>>>>>> 354f577f
+            self.clear_cookie("login")
             participations = self.sql_session.query(Participation)\
                 .filter(Participation.contest == self.contest)\
                 .filter(Participation.ip == remote_ip)\
@@ -150,12 +147,9 @@
             else:
                 logger.error("No user has IP %s" % (remote_ip))
 
-<<<<<<< HEAD
-=======
             # If IP autologin is set, we do not allow password logins.
             return None
 
->>>>>>> 354f577f
         if self.get_secure_cookie("login") is None:
             return None
 
