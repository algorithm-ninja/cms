--- conflicted
+++ resolved
@@ -54,86 +54,6 @@
 
 # Instantiate or import these objects.
 
-<<<<<<< HEAD
-# Shorthand codes for all supported languages.
-LANG_C = "c"
-LANG_CPP = "cpp"
-LANG_PASCAL = "pas"
-LANG_PYTHON = "py"
-LANG_PHP = "php"
-LANG_JAVA = "java"
-
-LANGUAGE_NAMES = {
-    LANG_C: "C",
-    LANG_CPP: "C++",
-    LANG_PASCAL: "Pascal",
-    LANG_PYTHON: "Python",
-    LANG_PHP: "PHP",
-    LANG_JAVA: "Java",
-}
-
-LANGUAGES = [LANG_C, LANG_CPP, LANG_PASCAL, LANG_PYTHON, LANG_PHP, LANG_JAVA]
-DEFAULT_LANGUAGES = [LANG_C, LANG_CPP, LANG_PASCAL]
-
-# A reference for extension-based automatic language detection.
-# (It's more difficult with headers because ".h" is ambiguous.)
-SOURCE_EXT_TO_LANGUAGE_MAP = {
-    ".c": LANG_C,
-    ".cpp": LANG_CPP,
-    ".cxx": LANG_CPP,
-    ".cc": LANG_CPP,
-    ".C": LANG_CPP,
-    ".c++": LANG_CPP,
-    ".pas": LANG_PASCAL,
-    ".py": LANG_PYTHON,
-    ".php": LANG_PHP,
-    ".java": LANG_JAVA,
-}
-
-# Our preferred source file and header file extension for each language.
-LANGUAGE_TO_SOURCE_EXT_MAP = {
-    LANG_C: ".c",
-    LANG_CPP: ".cpp",
-    LANG_PASCAL: ".pas",
-    LANG_PYTHON: ".py",
-    LANG_PHP: ".php",
-    LANG_JAVA: ".java",
-}
-LANGUAGE_TO_HEADER_EXT_MAP = {
-    LANG_C: ".h",
-    LANG_CPP: ".h",
-    LANG_PASCAL: "lib.pas",
-}
-LANGUAGE_TO_OBJ_EXT_MAP = {
-    LANG_C: ".o",
-    LANG_CPP: ".o",
-    LANG_PASCAL: ".o",
-    LANG_JAVA: ".class",
-}
-LANGUAGE_TO_SHARED_OBJ_EXT_MAP = {
-    LANG_C: ".so",
-    LANG_CPP: ".so",
-    LANG_PASCAL: ".so",
-    LANG_JAVA: ".so",
-}
-
-
-def filename_to_language(filename):
-    """Determine the programming language of filename from its extension.
-
-    filename (string): the file to test.
-
-    return (string|None): the extension of filename, or None if it is
-        not a recognized language.
-
-    """
-    for source_ext, language in SOURCE_EXT_TO_LANGUAGE_MAP.iteritems():
-        if filename.endswith(source_ext):
-            return language
-    return None
-
-=======
->>>>>>> 233713b9
 
 # Task score modes.
 
