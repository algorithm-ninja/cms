#!/usr/bin/env python2
# -*- coding: utf-8 -*-

# Contest Management System - http://cms-dev.github.io/
# Copyright © 2010-2014 Giovanni Mascellani <mascellani@poisson.phc.unipi.it>
# Copyright © 2010-2016 Stefano Maggiolo <s.maggiolo@gmail.com>
# Copyright © 2010-2012 Matteo Boscariol <boscarim@hotmail.com>
# Copyright © 2013 Luca Wehrstedt <luca.wehrstedt@gmail.com>
# Copyright © 2014 Fabian Gundlach <320pointsguy@gmail.com>
#
# This program is free software: you can redistribute it and/or modify
# it under the terms of the GNU Affero General Public License as
# published by the Free Software Foundation, either version 3 of the
# License, or (at your option) any later version.
#
# This program is distributed in the hope that it will be useful,
# but WITHOUT ANY WARRANTY; without even the implied warranty of
# MERCHANTABILITY or FITNESS FOR A PARTICULAR PURPOSE.  See the
# GNU Affero General Public License for more details.
#
# You should have received a copy of the GNU Affero General Public License
# along with this program.  If not, see <http://www.gnu.org/licenses/>.

from __future__ import absolute_import
from __future__ import print_function
from __future__ import unicode_literals

import errno
import io
import json
import logging
import os
import sys

from .log import set_detailed_logs
from .util import ServiceCoord, Address, async_config


logger = logging.getLogger(__name__)


class Config(object):
    """This class will contain the configuration for CMS. This needs
    to be populated at the initilization stage. This is loaded by
    default with some sane data. See cms.conf.sample in the config
    directory for information on the meaning of the fields.

    """
    def __init__(self):
        """Default values for configuration, plus decide if this
        instance is running from the system path or from the source
        directory.

        """
        self.async = async_config

        # System-wide
        self.temp_dir = "/tmp"
        self.backdoor = False
        self.file_log_debug = False
<<<<<<< HEAD
        self.python_version = "2"
=======
        self.stream_log_detailed = False
>>>>>>> 33c26df2

        # Database.
        self.database = "postgresql+psycopg2://cmsuser@localhost/cms"
        self.database_debug = False
        self.twophase_commit = False

        # Worker.
        self.keep_sandbox = True
        self.use_cgroups = True
        self.sandbox_implementation = 'isolate'

        # Sandbox.
        self.max_file_size = 1048576

        # WebServers.
        self.secret_key_default = "8e045a51e4b102ea803c06f92841a1fb"
        self.secret_key = self.secret_key_default
        self.tornado_debug = False

        # ContestWebServer.
        self.contest_listen_address = [""]
        self.contest_listen_port = [8888]
        self.cookie_duration = 1800
        self.submit_local_copy = True
        self.submit_local_copy_path = "%s/submissions/"
        self.tests_local_copy = True
        self.tests_local_copy_path = "%s/tests/"
        self.is_proxy_used = False
        self.max_submission_length = 100000
        self.max_input_length = 5000000
        self.stl_path = "/usr/share/doc/stl-manual/html/"
        self.allow_questions = True
        # Prefix of 'iso-codes'[1] installation. It can be found out
        # using `pkg-config --variable=prefix iso-codes`, but it's
        # almost universally the same (i.e. '/usr') so it's hardly
        # necessary to change it.
        # [1] http://pkg-isocodes.alioth.debian.org/
        self.iso_codes_prefix = "/usr"
        # Prefix of 'shared-mime-info'[2] installation. It can be found
        # out using `pkg-config --variable=prefix shared-mime-info`, but
        # it's almost universally the same (i.e. '/usr') so it's hardly
        # necessary to change it.
        # [2] http://freedesktop.org/wiki/Software/shared-mime-info
        self.shared_mime_info_prefix = "/usr"

        # AdminWebServer.
        self.admin_listen_address = ""
        self.admin_listen_port = 8889

        # ProxyService.
        self.rankings = ["http://usern4me:passw0rd@localhost:8890/"]
        self.https_certfile = None

        # PrintingService
        self.max_print_length = 10000000
        self.printer = None
        self.paper_size = "A4"
        self.max_pages_per_job = 10
        self.max_jobs_per_user = 10
        self.pdf_printing_allowed = False

        # Installed or from source?
        self.installed = sys.argv[0].startswith("/usr/") and \
            sys.argv[0] != '/usr/bin/ipython' and \
            sys.argv[0] != '/usr/bin/python2' and \
            sys.argv[0] != '/usr/bin/python'

        if self.installed:
            self.log_dir = os.path.join("/", "var", "local", "log", "cms")
            self.cache_dir = os.path.join("/", "var", "local", "cache", "cms")
            self.data_dir = os.path.join("/", "var", "local", "lib", "cms")
            self.run_dir = os.path.join("/", "var", "local", "run", "cms")
            paths = [os.path.join("/", "usr", "local", "etc", "cms.conf"),
                     os.path.join("/", "etc", "cms.conf")]
        else:
            self.log_dir = "log"
            self.cache_dir = "cache"
            self.data_dir = "lib"
            self.run_dir = "run"
            paths = [os.path.join(".", "config", "cms.conf")]
            if '__file__' in globals():
                paths += [os.path.abspath(os.path.join(
                          os.path.dirname(__file__),
                          '..', 'config', 'cms.conf'))]
            paths += [os.path.join("/", "usr", "local", "etc", "cms.conf"),
                      os.path.join("/", "etc", "cms.conf")]

        # Allow user to override config file path using environment
        # variable 'CMS_CONFIG'.
        CMS_CONFIG_ENV_VAR = "CMS_CONFIG"
        if CMS_CONFIG_ENV_VAR in os.environ:
            paths = [os.environ[CMS_CONFIG_ENV_VAR]] + paths

        # Attempt to load a config file.
        self._load(paths)

        # If the configuration says to print detailed log on stdout,
        # change the log configuration.
        set_detailed_logs(self.stream_log_detailed)

    def _load(self, paths):
        """Try to load the config files one at a time, until one loads
        correctly.

        """
        for conf_file in paths:
            if self._load_unique(conf_file):
                break
        else:
            logging.warning("No configuration file found: "
                            "falling back to default values.")

    def _load_unique(self, path):
        """Populate the Config class with everything that sits inside
        the JSON file path (usually something like /etc/cms.conf). The
        only pieces of data treated differently are the elements of
        core_services and other_services that are sent to async
        config.

        Services whose name begins with an underscore are ignored, so
        they can be commented out in the configuration file.

        path (string): the path of the JSON config file.

        """
        # Load config file.
        try:
            with io.open(path, 'rt', encoding='utf-8') as f:
                data = json.load(f)
        except IOError as error:
            if error.errno == errno.ENOENT:
                logger.debug("Couldn't find config file %s.", path)
            else:
                logger.warning("I/O error while opening file %s: [%s] %s",
                               path, errno.errorcode[error.errno],
                               os.strerror(error.errno))
            return False
        except ValueError as error:
            logger.warning("Invalid syntax in file %s: %s", path, error)
            return False

        logger.info("Using configuration file %s.", path)

        # Put core and test services in async_config, ignoring those
        # whose name begins with "_".
        for service in data["core_services"]:
            if service.startswith("_"):
                continue
            for shard_number, shard in \
                    enumerate(data["core_services"][service]):
                coord = ServiceCoord(service, shard_number)
                self.async.core_services[coord] = Address(*shard)
        del data["core_services"]

        for service in data["other_services"]:
            if service.startswith("_"):
                continue
            for shard_number, shard in \
                    enumerate(data["other_services"][service]):
                coord = ServiceCoord(service, shard_number)
                self.async.other_services[coord] = Address(*shard)
        del data["other_services"]

        # Put everything else in self.
        for key, value in data.iteritems():
            setattr(self, key, value)

        return True


config = Config()<|MERGE_RESOLUTION|>--- conflicted
+++ resolved
@@ -58,11 +58,8 @@
         self.temp_dir = "/tmp"
         self.backdoor = False
         self.file_log_debug = False
-<<<<<<< HEAD
         self.python_version = "2"
-=======
         self.stream_log_detailed = False
->>>>>>> 33c26df2
 
         # Database.
         self.database = "postgresql+psycopg2://cmsuser@localhost/cms"
