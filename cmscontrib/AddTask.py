#!/usr/bin/env python2
# -*- coding: utf-8 -*-

# Contest Management System - http://cms-dev.github.io/
# Copyright © 2010-2013 Giovanni Mascellani <mascellani@poisson.phc.unipi.it>
# Copyright © 2010-2012 Stefano Maggiolo <s.maggiolo@gmail.com>
# Copyright © 2010-2012 Matteo Boscariol <boscarim@hotmail.com>
# Copyright © 2013 Luca Wehrstedt <luca.wehrstedt@gmail.com>
# Copyright © 2014 William Di Luigi <williamdiluigi@gmail.com>
# Copyright © 2015 Luca Chiodini <luca@chiodini.org>
#
# This program is free software: you can redistribute it and/or modify
# it under the terms of the GNU Affero General Public License as
# published by the Free Software Foundation, either version 3 of the
# License, or (at your option) any later version.
#
# This program is distributed in the hope that it will be useful,
# but WITHOUT ANY WARRANTY; without even the implied warranty of
# MERCHANTABILITY or FITNESS FOR A PARTICULAR PURPOSE.  See the
# GNU Affero General Public License for more details.
#
# You should have received a copy of the GNU Affero General Public License
# along with this program.  If not, see <http://www.gnu.org/licenses/>.

"""This script imports a task from disk using one of the available
loaders.

The data parsed by the loader is used to create a new Task in the
database.

"""

from __future__ import absolute_import
from __future__ import print_function
from __future__ import unicode_literals

# We enable monkey patching to make many libraries gevent-friendly
# (for instance, urllib3, used by requests)
import gevent.monkey
gevent.monkey.patch_all()

import argparse
import logging
import os

from cms import utf8_decoder
from cms.db import SessionGen, Task
from cms.db.filecacher import FileCacher

from cmscontrib.loaders import choose_loader, build_epilog

from . import BaseImporter

logger = logging.getLogger(__name__)


class TaskImporter(BaseImporter):

    """This script creates a task

    """

    def __init__(self, path, update, no_statement, loader_class):
        self.file_cacher = FileCacher()
        self.update = update
        self.no_statement = no_statement
        self.loader = loader_class(os.path.realpath(path), self.file_cacher)

    def do_import(self):
        """Get the task from the TaskLoader and store it."""

        # We need to check whether the task has changed *before* calling
<<<<<<< HEAD
        # get_task() as that method updates the last modified time used as
        # reference.
=======
        # get_task() as that method might reset the "has_changed" bit..
>>>>>>> c87e29e4
        if self.update:
            task_has_changed = self.loader.task_has_changed()

        # Get the task
        task = self.loader.get_task(get_statement=not self.no_statement)
        if task is None:
            return

        # Store
        logger.info("Creating task on the database.")
        with SessionGen() as session:
            # Check whether the task already exists
            old_task = session.query(Task) \
                              .filter(Task.name == task.name) \
                              .first()
            if old_task is not None:
                if self.update:
                    if task_has_changed:
                        ignore = set(("num",))
                        if self.no_statement:
                            ignore.update(("primary_statements",
                                           "statements"))
                        self._update_object(old_task, task, ignore)
                    task = old_task
                else:
                    logger.critical("Task \"%s\" already exists in database.",
                                    task.name)
                    return
            else:
                session.add(task)
            session.commit()
            task_id = task.id

        logger.info("Import finished (task id: %s).", task_id)


def main():
    """Parse arguments and launch process."""

    parser = argparse.ArgumentParser(
        description="Create a new or update an existing task in CMS.",
        epilog=build_epilog(),
        formatter_class=argparse.RawDescriptionHelpFormatter
    )

    parser.add_argument(
        "-L", "--loader",
        action="store", type=utf8_decoder,
        default=None,
        help="use the specified loader (default: autodetect)"
    )
    parser.add_argument(
        "-u", "--update",
        action="store_true",
        help="update an existing task"
    )
    parser.add_argument(
        "-S", "--no-statement",
        action="store_true",
        help="do not import / update task statement"
    )
    parser.add_argument(
        "target",
        action="store", type=utf8_decoder,
        help="target file/directory from where to import task(s)"
    )

    args = parser.parse_args()

    loader_class = choose_loader(
        args.loader,
        args.target,
        parser.error
    )

    TaskImporter(
        path=args.target,
        update=args.update,
        no_statement=args.no_statement,
        loader_class=loader_class
    ).do_import()


if __name__ == "__main__":
    main()<|MERGE_RESOLUTION|>--- conflicted
+++ resolved
@@ -70,12 +70,7 @@
         """Get the task from the TaskLoader and store it."""
 
         # We need to check whether the task has changed *before* calling
-<<<<<<< HEAD
-        # get_task() as that method updates the last modified time used as
-        # reference.
-=======
         # get_task() as that method might reset the "has_changed" bit..
->>>>>>> c87e29e4
         if self.update:
             task_has_changed = self.loader.task_has_changed()
 
