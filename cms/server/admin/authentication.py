#!/usr/bin/env python3

# Contest Management System - http://cms-dev.github.io/
# Copyright © 2015 Stefano Maggiolo <s.maggiolo@gmail.com>
# Copyright © 2016 Luca Wehrstedt <luca.wehrstedt@gmail.com>
#
# This program is free software: you can redistribute it and/or modify
# it under the terms of the GNU Affero General Public License as
# published by the Free Software Foundation, either version 3 of the
# License, or (at your option) any later version.
#
# This program is distributed in the hope that it will be useful,
# but WITHOUT ANY WARRANTY; without even the implied warranty of
# MERCHANTABILITY or FITNESS FOR A PARTICULAR PURPOSE.  See the
# GNU Affero General Public License for more details.
#
# You should have received a copy of the GNU Affero General Public License
# along with this program.  If not, see <http://www.gnu.org/licenses/>.

<<<<<<< HEAD
from __future__ import absolute_import
from __future__ import division
from __future__ import print_function
from __future__ import unicode_literals
from future.builtins.disabled import *  # noqa
from future.builtins import *  # noqa
import ipaddress

=======
>>>>>>> d4c9e926
import json

from werkzeug.contrib.securecookie import SecureCookie
from werkzeug.local import Local, LocalManager
from werkzeug.wrappers import Request, Response

from cms import config
from cmscommon.binary import hex_to_bin
from cmscommon.datetime import make_timestamp


class UTF8JSON:
    @staticmethod
    def dumps(d):
        return json.dumps(d).encode('utf-8')

    @staticmethod
    def loads(e):
        return json.loads(e.decode('utf-8'))


class JSONSecureCookie(SecureCookie):
    serialization_method = UTF8JSON


class AWSAuthMiddleware:
    """Handler for the low-level tasks of admin authentication.

    Intercepts all requests and responses to AWS, parses the auth
    cookie to retrieve the admin, provides an interface for the rest of
    the application to access and modify this information, and then
    writes the headers to update the cookie.

    A single instance of this class manages the cookies for all current
    requests at the same time, using a Local object from Werkzeug.

    """
    COOKIE = "awslogin"

    def __init__(self, app):
        """Initialize the middleware, and chain it to the given app.

        app (function): a WSGI application.

        """
        self._app = app

        self._local = Local()
        self._local_manager = LocalManager([self._local])
        self.wsgi_app = self._local_manager.make_middleware(self.wsgi_app)

        self._request = self._local("request")
        self._cookie = self._local("cookie")

    @property
    def admin_id(self):
        """Return the ID of the admin.

        It's the value that has been read from the cookie and (if
        modified by the rest of the application) will be written back.

        returns (int or None): the ID of the admin, if logged in.

        """
        return self._cookie.get("id", None)

    def set(self, admin_id):
        """Set the admin ID that will be stored in the cookie.

        admin_id (int): the ID of the admin (to unset don't pass None:
            use clear()).

        """
        self._cookie["id"] = admin_id
        self._cookie["ip"] = self._request.remote_addr
        self.refresh()

    def refresh(self):
        """Update the timestamp that will be stored in the cookie.

        """
        self._cookie["timestamp"] = make_timestamp()

    def clear(self):
        """Remove all fields from the cookie.

        This doesn't actually cause the client to remove the cookie, it
        just makes it update the stored cookie to an empty value.

        """
        self._cookie.clear()

    def __call__(self, environ, start_response):
        """Invoke the class as a WSGI application.

        environ (dict): the WSGI environment.
        start_response (function): the WSGI start_response callable.
        returns (iterable): the WSGI response data.

        """
        return self.wsgi_app(environ, start_response)

    def wsgi_app(self, environ, start_response):
        """Invoke the class as a WSGI application.

        environ (dict): the WSGI environment.
        start_response (function): the WSGI start_response callable.
        returns (iterable): the WSGI response data.

        """
        self._local.request = Request(environ)
        self._local.cookie = JSONSecureCookie.load_cookie(
            self._request, AWSAuthMiddleware.COOKIE,
            hex_to_bin(config.secret_key))
        self._verify_cookie()

        def my_start_response(status, headers, exc_info=None):
            """Wrapper for the server-provided start_response.

            Once called by the application, modifies the received
            parameters to add the Set-Cookie parameter (if needed)
            and then forwards everything to the server.

            """
            response = Response(status=status, headers=headers)
            self._cookie.save_cookie(
                response, AWSAuthMiddleware.COOKIE, httponly=True)
            return start_response(
                status, response.headers.to_wsgi_list(), exc_info)

        return self._app(environ, my_start_response)

    def _verify_cookie(self):
        """Check whether the cookie is valid, and if not clear it.

        """
        # Clearing an empty cookie marks it as modified and causes it
        # to be sent in the response. This check prevents it.
        if len(self._cookie) == 0:
            return

        admin_id = self._cookie.get("id", None)
        remote_addr = self._cookie.get("ip", None)
        timestamp = self._cookie.get("timestamp", None)

        if admin_id is None or remote_addr is None or timestamp is None:
            self.clear()
            return

        if not isinstance(admin_id, int) or not isinstance(timestamp, float):
            self.clear()
            return

        if ipaddress.ip_address(remote_addr) != ipaddress.ip_address(self._request.remote_addr):
            self.clear()
            return

        if make_timestamp() - timestamp > config.admin_cookie_duration:
            self.clear()
            return<|MERGE_RESOLUTION|>--- conflicted
+++ resolved
@@ -17,7 +17,6 @@
 # You should have received a copy of the GNU Affero General Public License
 # along with this program.  If not, see <http://www.gnu.org/licenses/>.
 
-<<<<<<< HEAD
 from __future__ import absolute_import
 from __future__ import division
 from __future__ import print_function
@@ -25,9 +24,6 @@
 from future.builtins.disabled import *  # noqa
 from future.builtins import *  # noqa
 import ipaddress
-
-=======
->>>>>>> d4c9e926
 import json
 
 from werkzeug.contrib.securecookie import SecureCookie
