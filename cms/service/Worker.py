#!/usr/bin/env python2
# -*- coding: utf-8 -*-

# Contest Management System - http://cms-dev.github.io/
# Copyright © 2010-2014 Giovanni Mascellani <mascellani@poisson.phc.unipi.it>
# Copyright © 2010-2015 Stefano Maggiolo <s.maggiolo@gmail.com>
# Copyright © 2010-2012 Matteo Boscariol <boscarim@hotmail.com>
# Copyright © 2013-2015 Luca Wehrstedt <luca.wehrstedt@gmail.com>
#
# This program is free software: you can redistribute it and/or modify
# it under the terms of the GNU Affero General Public License as
# published by the Free Software Foundation, either version 3 of the
# License, or (at your option) any later version.
#
# This program is distributed in the hope that it will be useful,
# but WITHOUT ANY WARRANTY; without even the implied warranty of
# MERCHANTABILITY or FITNESS FOR A PARTICULAR PURPOSE.  See the
# GNU Affero General Public License for more details.
#
# You should have received a copy of the GNU Affero General Public License
# along with this program.  If not, see <http://www.gnu.org/licenses/>.

"""The service that actually compiles and executes code.

"""

from __future__ import absolute_import
from __future__ import print_function
from __future__ import unicode_literals

import logging
import time

import gevent.coros

from cms.io import Service, rpc_method
from cms.db import SessionGen, Contest
from cms.db.filecacher import FileCacher
from cms.grading import JobException
from cms.grading.tasktypes import get_task_type
from cms.grading.Job import Job


logger = logging.getLogger(__name__)


class Worker(Service):
    """This service implement the possibility to compile and evaluate
    submissions in a sandbox. The instructions to follow for the
    operations are in the TaskType classes, while the sandbox is in
    the Sandbox module.

    """

    JOB_TYPE_COMPILATION = "compile"
    JOB_TYPE_EVALUATION = "evaluate"

    def __init__(self, shard):
        Service.__init__(self, shard)
        self.file_cacher = FileCacher(self)

        self.work_lock = gevent.coros.RLock()
        self._last_end_time = None
        self._total_free_time = 0
        self._total_busy_time = 0
        self._number_execution = 0

    @rpc_method
    def precache_files(self, contest_id):
        """RPC to ask the worker to precache of files in the contest.

        contest_id (int): the id of the contest

        """
        # In order to avoid a long-living connection, first fetch the
        # complete list of files and then download the files; since
        # this is just pre-caching, possible race conditions are not
        # dangerous
        logger.info("Precaching files for contest %d.", contest_id)
        with SessionGen() as session:
            contest = Contest.get_from_id(contest_id, session)
            files = contest.enumerate_files(skip_submissions=True,
                                            skip_user_tests=True)
        for digest in files:
            try:
                self.file_cacher.load(digest, if_needed=True)
            except KeyError:
                # No problem (at this stage) if we cannot find the
                # file
                pass

        logger.info("Precaching finished.")

    @rpc_method
    def execute_job(self, job_dict):
        """Receive a group of jobs in a dict format and executes them
        one by one.

        job_dict (dict): a dictionary suitable to be imported from Job.

        """
        start_time = time.time()
        job = Job.import_from_dict_with_type(job_dict)

        if self.work_lock.acquire(False):

            try:
                logger.info("Starting job.",
                            extra={"operation": job.info})

                job.shard = self.shard

                task_type = get_task_type(job.task_type,
                                          job.task_type_parameters)
                task_type.execute_job(job, self.file_cacher)

                logger.info("Finished job.",
                            extra={"operation": job.info})

                return job.export_to_dict()

            except:
                err_msg = "Worker failed."
                logger.error(err_msg, exc_info=True)
                raise JobException(err_msg)

            finally:
                self._finalize(start_time)
                self.work_lock.release()

        else:
            err_msg = "Request received, but declined because of acquired " \
                "lock (Worker is busy executing another job, this should " \
                "not happen: check if there are more than one ES running, " \
                "or for bugs in ES."
            logger.warning(err_msg)
            self._finalize(start_time)
            raise JobException(err_msg)

    def _finalize(self, start_time):
        end_time = time.time()
        busy_time = end_time - start_time
        free_time = 0.0
        if self._last_end_time is not None:
            free_time = start_time - self._last_end_time
        self._last_end_time = end_time
        self._total_busy_time += busy_time
        self._total_free_time += free_time
        ratio = self._total_busy_time * 100.0 / \
            (self._total_busy_time + self._total_free_time)
        avg_free_time = 0.0
        if self._number_execution > 0:
            avg_free_time = self._total_free_time / self._number_execution
        avg_busy_time = 0.0
        if self._number_execution > 0:
            avg_busy_time = self._total_busy_time / self._number_execution
        self._number_execution += 1
        logger.info("Executed in %.3lf after free for %.3lf; "
                    "busyness is %.1lf%%; avg free time is %.3lf "
<<<<<<< HEAD
                    "avg busy time is %.3lf " %
                    (busy_time, free_time, ratio,
                     avg_free_time, avg_busy_time))
=======
                    "avg busy time is %.3lf ",
                    busy_time, free_time, ratio, avg_free_time, avg_busy_time)
>>>>>>> 5bf6639d
<|MERGE_RESOLUTION|>--- conflicted
+++ resolved
@@ -157,11 +157,5 @@
         self._number_execution += 1
         logger.info("Executed in %.3lf after free for %.3lf; "
                     "busyness is %.1lf%%; avg free time is %.3lf "
-<<<<<<< HEAD
-                    "avg busy time is %.3lf " %
-                    (busy_time, free_time, ratio,
-                     avg_free_time, avg_busy_time))
-=======
                     "avg busy time is %.3lf ",
-                    busy_time, free_time, ratio, avg_free_time, avg_busy_time)
->>>>>>> 5bf6639d
+                    busy_time, free_time, ratio, avg_free_time, avg_busy_time)