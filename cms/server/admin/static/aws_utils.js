/* Contest Management System
 * Copyright © 2012-2014 Stefano Maggiolo <s.maggiolo@gmail.com>
 * Copyright © 2012-2014 Luca Wehrstedt <luca.wehrstedt@gmail.com>
 * Copyright © 2013 Fabian Gundlach <320pointsguy@gmail.com>
 * Copyright © 2014 Artem Iglikov <artem.iglikov@gmail.com>
 *
 * This program is free software: you can redistribute it and/or modify
 * it under the terms of the GNU Affero General Public License as
 * published by the Free Software Foundation, either version 3 of the
 * License, or (at your option) any later version.
 *
 * This program is distributed in the hope that it will be useful,
 * but WITHOUT ANY WARRANTY; without even the implied warranty of
 * MERCHANTABILITY or FITNESS FOR A PARTICULAR PURPOSE. See the
 * GNU Affero General Public License for more details.
 *
 * You should have received a copy of the GNU Affero General Public License
 * along with this program. If not, see <http://www.gnu.org/licenses/>.
 */

"use strict";

/**
 * Utility functions needed by AWS front-end.
 */

var CMS = CMS || {};

CMS.AWSUtils = function(url_root, timestamp,
                        contest_start, contest_stop, phase) {
    this.url_root = url_root;
    this.first_date = new Date();
    this.last_notification = timestamp;
    this.timestamp = timestamp;
    this.contest_start = contest_start;
    this.contest_stop = contest_stop;
    this.phase = phase;
    this.remaining_div = null;
    this.file_asked_name = "";
    this.file_asked_url = "";

    // Ask permission for desktop notifications
    if ("Notification" in window) {
        Notification.requestPermission();
    }
};


/**
 * Displays a subpage over the current page with the specified
 * content.
 */
CMS.AWSUtils.prototype.display_subpage = function(elements) {
    // TODO: update jQuery to allow appending of arrays of elements.
    for (var i = 0; i < elements.length; ++i) {
        elements[i].appendTo($("#subpage_content"));
    }
    $("#subpage").show();
};


/**
 * Hides a subpage previously displayed.
 */
CMS.AWSUtils.prototype.hide_subpage = function() {
    $("#subpage").hide();
    $("#subpage_content").empty();
};


/**
 * This is called when we receive file content, or an error message.
 *
 * file_name (string): the name of the requested file
 * url (string): the url of the file
 * response (string): the file content
 * error (string): The error message, or null if the request is
 *     successful.
 */
CMS.AWSUtils.prototype.file_received = function(response, error) {
    var file_name = this.file_asked_name;
    var url = this.file_asked_url;
    var elements = [];
    if (error != null) {
        alert("File request failed.");
    } else {
        if (response.length > 100000) {
            elements.push($('<h1>').text(file_name));
            elements.push($('<a>').text("Download").prop("href", url));
            this.display_subpage(elements);
            return;
        }
        var pre_class = "";
        // TODO: add more languages.
        if (file_name.match(/.c(|pp)$/i)) {
            pre_class = "brush: cpp";
        } else if (file_name.match(/.pas$/i)) {
            pre_class = "brush: delphi";
        }
        elements.push($('<h1>').text(file_name));
        elements.push($('<a>').text("Download").prop("href", url));
        elements.push($('<pre>').text(response).prop("id", "source_container")
                      .prop("class", pre_class));

        this.display_subpage(elements);
        SyntaxHighlighter.highlight();
    }
};


/**
 * Displays a subpage with the content of the file at the specified
 * url.
 */
CMS.AWSUtils.prototype.show_file = function(file_name, url) {
    this.file_asked_name = file_name;
    this.file_asked_url = url;
    var file_received = this.bind_func(this, this.file_received);
    this.ajax_request(url, null, file_received);
};


/**
 * To be added to the onclick of an element named title_XXX. Hide/show
 * an element named XXX, and change the class of title_XXX between
 * toggling_on and toggling_off.
 */
CMS.AWSUtils.prototype.toggle_visibility = function() {
    var title = $(this);
    var item = $(this.id.replace("title_", "#").replace(".", "\\."));
    item.slideToggle("normal", function() {
        title.toggleClass("toggling_on toggling_off");
    });
};


/**
 * Display the notification to the user.
 *
 * type (string): can be "notification", "message", "question",
 *     "announcement".
 * timestamp (number): time of the notification.
 * subject (string): subject.
 * text (string): body of notification.
 */
CMS.AWSUtils.prototype.display_notification = function(type, timestamp,
                                                       subject, text,
                                                       contest_id) {
    if (this.last_notification < timestamp) {
        this.last_notification = timestamp;
    }
    var timestamp_int = parseInt(timestamp);
    var subject_string = $('<span>');
    if (type == "message") {
        subject_string = $("<span>").text("Private message. ");
    } else if (type == "announcement") {
        subject_string = $("<span>").text("Announcement. ");
    } else if (type == "question") {
        subject_string = $("<span>").text("Reply to your question. ");
    } else if (type == "new_question") {
        subject_string = $("<a>").text("New question: ")
            .prop("href", this.url_root + '/contest/' + contest_id + '/questions');
    }

    var self = this;
    var outer = $("#notifications");
    var timestamp_div = $("<div>")
        .addClass("notification_timestamp")
        .text(timestamp_int != 0 ? this.format_time_or_date(timestamp_int) : "");
    var subject_div = $("<div>")
        .addClass("notification_subject")
        .append(subject_string);
    var close_div = $('<div>').html("&times;").addClass("notification_close")
        .click(function() { self.close_notification(this); });
    var inner =
        $('<div>').addClass("notification").addClass("notification_type_" + type)
            .append(close_div)
            .append($('<div>').addClass("notification_msg")
                    .append(timestamp_div)
                    .append(subject_div.append($("<span>").text(subject)))
                    .append($("<div>").addClass("notification_text").text(text))
                   );
    outer.append(inner);

<<<<<<< HEAD
    // Trigger a desktop notification as well
    this.desktop_notification(type, timestamp, subject, text, contest_id);
=======
    // Trigger a desktop notification as well (but only if it's needed)
    if (type !== "notification") {
        this.desktop_notification(type, timestamp, subject, text, contest_id);
    }
>>>>>>> c87e29e4
};


CMS.AWSUtils.prototype.desktop_notification = function(type, timestamp,
                                                       subject, text,
                                                       contest_id) {
    // Check desktop notifications support
    if (!("Notification" in window)) {
        return;
    }

    // Ask again, if it was not explicitly denied
    if (Notification.permission !== "granted" && Notification.permission !== "denied") {
        Notification.requestPermission();
    }

    // Create notification
    if (Notification.permission === "granted") {
        var notification = new Notification(subject, {
            "body": text,
            "icon": "/favicon.ico"
        });
    }
};


/**
 * Update the number of unread private and public messages in the span
 * next to the title of the sections "overview" and "communication".
 *
 * delta_public (int): how many public unreads to add.
 * delta_private (int): how many public unreads to add.
 */
CMS.AWSUtils.prototype.update_unread_counts = function(delta_public, delta_private) {
    var unread_public = $("#unread_public");
    var unread_private = $("#unread_private");
    var msgs_public = "";
    var msgs_private = "";
    if (unread_public) {
        var msg_public = parseInt(unread_public.text());
        msgs_public += delta_public;
        unread_public.text(msgs_public);
        if (msgs_public > 0) {
            unread_public.show();
        } else {
            unread_public.hide();
        }
    }
    if (unread_private) {
        var msg_private = parseInt(unread_private.text());
        msgs_private += delta_private;
        unread_private.text(msgs_private);
        if (msgs_private > 0) {
            unread_private.show();
        } else {
            unread_private.hide();
        }
    }
};


/**
 * Ask CWS (via ajax, not rpc) to send to the user the new
 * notifications.
 */
CMS.AWSUtils.prototype.update_notifications = function() {
    var display_notification = this.bind_func(this, this.display_notification);
    var update_unread_counts = this.bind_func(this, this.update_unread_counts);
    this.ajax_request(
        this.url_root + "/notifications",
        "last_notification=" + this.last_notification,
        function(response, error) {
            if (error == null) {
                response = JSON.parse(response);
                var msgs_public = 0;
                var msgs_private = 0;
                for (var i = 0; i < response.length; i++) {
                    display_notification(
                        response[i].type,
                        response[i].timestamp,
                        response[i].subject,
                        response[i].text,
                        response[i].contest_id);
                    if (response[i].type == "announcement") {
                        msgs_public++;
                    } else if (response[i].type == "question"
                               || response[i].type == "message") {
                        msgs_private++;
                    }
                }
                update_unread_counts(msgs_public, msgs_private);
            }
        });
};


/**
 * For the close button of a notification.
 */
CMS.AWSUtils.prototype.close_notification = function(item) {
    var bubble = item.parentNode;
    if (bubble.className.indexOf("notification_type_announcement") != -1) {
        this.update_unread_counts(-1, 0);
    } else if (bubble.className.indexOf("notification_type_question") != -1
               || bubble.className.indexOf("notification_type_message") != -1) {
        this.update_unread_counts(0, -1);
    }
    bubble.parentNode.removeChild(item.parentNode);
};


/**
 * Return a string representation of the number with two digits.
 *
 * n (int): a number with one or two digits.
 * return (string): n as a string with two digits, maybe with a
 *     leading 0.
 */
CMS.AWSUtils.prototype.two_digits = function(n) {
    if (n < 10) {
        return "0" + n;
    } else {
        return "" + n;
    }
};


/**
 * Update the remaining time showed in the "remaining" div.
 */
CMS.AWSUtils.prototype.update_remaining_time = function() {
    var sec_to_end = Infinity;
    if (this.contest_stop != null) {
        sec_to_end = this.contest_stop - this.timestamp ;
    }

    var sec_to_start = -Infinity;
    if (this.contest_start != null) {
        sec_to_start = this.contest_start - this.timestamp;
    }

    var now = new Date();
    var nowsec_to_end = sec_to_end - (now - this.first_date) / 1000;
    var nowsec_to_start = sec_to_start - (now - this.first_date) / 1000;
    if ((nowsec_to_end <= 0 && this.phase == 0 ) ||
        (nowsec_to_start <= 0 && this.phase == -1 )) {
        window.location.href = this.url_root + "/";
    }

    var countdown = nowsec_to_end;
    if (this.phase == -1) {
        countdown = nowsec_to_start;
    }

    if (this.remaining_div == null) {
        this.remaining_div = $("#remaining");
    }
    if (this.remaining_div != null) {
        this.remaining_div.text(this.format_countdown(countdown));
    }
};


/**
 * Check the status returned by an RPC call and display the error if
 * necessary, otherwise redirect to another page.
 *
 * url (string): the destination page if response is ok.
 * response (dict): the response returned by the RPC.
 */
CMS.AWSUtils.prototype.redirect_if_ok = function(url, response) {
    var msg = this.standard_response(response);
    if (msg != "") {
        alert('Unable to invalidate (' + msg + ').');
    } else {
        location.href = url;
    }
};


/**
 * Represent in a nice looking way a couple (job_type, submission_id)
 * coming from the backend.
 *
 * job (array): a tuple (job_type, submission_id, dataset_id)
 * returns (string): nice representation of job
 */
CMS.AWSUtils.prototype.repr_job = function(job) {
    var job_type = "???";
    var object_type = "???";
    if (job == null) {
        return "N/A";
    } else if (job == "disabled") {
        return "Worker disabled";
    } else if (job["type"] == 'compile') {
        job_type = 'Compiling';
        object_type = 'submission';
    } else if (job["type"] == 'evaluate') {
        job_type = 'Evaluating';
        object_type = 'submission';
    } else if (job["type"] == 'compile_test') {
        job_type = 'Compiling';
        object_type = 'user_test';
    } else if (job["type"] == 'evaluate_test') {
        job_type = 'Evaluating';
        object_type = 'user_test';
    }

    if (object_type == 'submission') {
        return job_type + ' the <a href="' + this.url_root + '/submission/'
            + job["object_id"] + '/' + job["dataset_id"] + '">result</a> of <a href="' + this.url_root
            + '/submission/' + job["object_id"] + '">submission ' + job["object_id"]
            + '</a> on <a href="' + this.url_root + '/dataset/' + job["dataset_id"]
            + '">dataset ' + job["dataset_id"] + '</a>'
            + (job["multiplicity"]
               ? " [" + job["multiplicity"] + " time(s) in queue]"
               : "")
            + (job["testcase_codename"]
               ? " [testcase: `" + job["testcase_codename"] + "']"
               : "");
    } else {
        return job_type + ' the result of user_test ' + job["object_id"]
            + ' on <a href="' + this.url_root + '/dataset/' + job["dataset_id"]
            + '">dataset ' + job["dataset_id"] + '</a>';
    }
};


/**
 * Format time as hours, minutes and seconds ago.
 *
 * time (int): a unix time.
 * returns (string): representation of time as "[[H hour(s), ]M
 *     minute(s), ]S second(s)".
 */
CMS.AWSUtils.prototype.repr_time_ago = function(time) {
    if (time == null) {
        return "N/A";
    }
    var diff = parseInt((new Date()).getTime() / 1000 - time);
    var res = "";

    var s = diff % 60;
    diff = diff - s;
    res = s + " second(s)";
    if (diff == 0) {
        return res;
    }
    diff /= 60;

    var m = diff % 60;
    diff -= m;
    res = m + " minute(s), " + res;
    if (diff == 0) {
        return res;
    }
    diff /= 60;

    var h = diff;
    res = h + " hour(s), " + res;
    return res;
};


/**
 * Format time as hours, minutes and seconds ago.
 *
 * time (int): a unix time.
 * returns (string): representation of time as "[[HH:]MM:]SS]".
 */
CMS.AWSUtils.prototype.repr_time_ago_short = function(time) {
    if (time == null) {
        return "N/A";
    }
    var diff = parseInt((new Date()).getTime() / 1000 - time);
    var res = "";

    var s = diff % 60;
    diff = diff - s;
    if (diff > 0) {
        res = this.two_digits(s);
    } else {
        return "" + s;
    }
    diff /= 60;

    var m = diff % 60;
    diff -= m;
    if (diff > 0) {
        res = this.two_digits(m) + ":" + res;
    } else {
        return m + ":" + res;
    }
    diff /= 60;

    var h = diff;
    res = h + ":" + res;
    return res;
};


/**
 * Return timestamp formatted as HH:MM:SS.
 *
 * timestamp (int): unix time.
 * return (string): timestamp formatted as above.
 */
CMS.AWSUtils.prototype.format_time = function(timestamp) {
    var date = new Date(timestamp * 1000);
    var hours = this.two_digits(date.getHours());
    var minutes = this.two_digits(date.getMinutes());
    var seconds = this.two_digits(date.getSeconds());
    return hours + ":" + minutes + ":" + seconds;
};


/**
 * Return the time difference formatted as HHHH:MM:SS.
 *
 * timestamp (int): a time delta in s.
 * return (string): timestamp formatted as above.
 */
CMS.AWSUtils.prototype.format_countdown = function(countdown) {
    var hours = countdown / 60 / 60;
    var hours_rounded = Math.floor(hours);
    var minutes = countdown / 60 - (60 * hours_rounded);
    var minutes_rounded = Math.floor(minutes);
    var seconds = countdown - (60 * 60 * hours_rounded)
        - (60 * minutes_rounded);
    var seconds_rounded = Math.floor(seconds);
    return hours_rounded + ":" + this.two_digits(minutes_rounded) + ":"
        + this.two_digits(seconds_rounded);
};


/**
 * Return timestamp formatted as HH:MM:SS, dd/mm/yyyy.
 *
 * timestamp (int): unix time.
 * return (string): timestamp formatted as above.
 */
CMS.AWSUtils.prototype.format_datetime = function(timestamp) {
    var time = this.format_time(timestamp);
    var date = new Date(timestamp * 1000);
    var days = this.two_digits(date.getDate());
    var months = this.two_digits(date.getMonth() + 1); // months are 0-11
    var years = date.getFullYear();
    return time + ", " + days + "/" + months + "/" + years;
};


/**
 * Return timestamp formatted as HH:MM:SS if the date is the same date
 * as today, as a complete date + time if the date is different.
 *
 * timestamp (int): unix time.
 * return (string): timestamp formatted as above.
 */
CMS.AWSUtils.prototype.format_time_or_date = function(timestamp) {
    var today = (new Date()).toDateString();
    var date = new Date(timestamp * 1000);
    if (today == date.toDateString()) {
        return this.format_time(timestamp);
    } else {
        return this.format_datetime(timestamp);
    }
};


/**
 * If the response is for a standard error (unconnected, ...)  then
 * return an appropriate message, otherwise return "".
 *
 * response (object): an rpc response.
 * return (string): appropriate message or "".
 */
CMS.AWSUtils.prototype.standard_response = function(response) {
    if (response['status'] != 'ok') {
        var msg = "Unexpected reply `" + response['status']
            + "'. This should not happen.";
        if (response['status'] == 'unconnected') {
            msg = 'Service not connected.';
        } else if (response['status'] == 'not authorized') {
            msg = "You are not authorized to call this method.";
        } else if (response['status'] == 'fail') {
            msg = "Call to service failed.";
        }
        return msg;
    }
    return "";
};


CMS.AWSUtils.prototype.show_page = function(item, page, elements_per_page) {
    elements_per_page = elements_per_page || 5;

    var children = $("#paged_content_" + item).children();
    var npages = Math.ceil(children.length / elements_per_page);
    var final_page = Math.min(page, npages) - 1;
    children.each(function(i, child) {
        if (i >= elements_per_page * final_page
            && i < elements_per_page * (final_page + 1)) {
            $(child).show();
        } else {
            $(child).hide();
        }
    });

    var self = this;
    var selector = $("#page_selector_" + item);
    selector.empty();
    selector.append("Pages: ");
    for (var i = 1; i <= npages; i++) {
        if (i != page) {
            selector.append($("<a>").text(i + " ")
                            .click(function(j) {
                                return function() {
                                    self.show_page(item, j, elements_per_page);
                                    return false;
                                };
                            }(i)));
        } else {
            selector.append(i + " ");
        }
    }
};


/**
 * Returns a function binded to an object - useful in case we need to
 * send callback that needs to access to the "this" object.
 *
 * Example:
 * var f = this.utils.bind_func(this, this.cb);
 * function_that_needs_a_cb(function(data) { f(data); });
 *
 * object (object): the object to bind to
 * method (function): the function to bind
 * returns (function): the binded function
 */
CMS.AWSUtils.prototype.bind_func = function(object, method) {
    return function() {
        return method.apply(object, arguments);
    };
};


/**
 * Perform an AJAX GET request.
 *
 * url (string): the url of the resource.
 * args (string|null): the arguments already encoded.
 * callback (function): the function to call with the response.
 */
CMS.AWSUtils.prototype.ajax_request = function(url, args, callback) {
    if (args != null) {
        url = url + "?" + args;
    }
    var jqxhr = $.get(url);
    jqxhr.done(function(data) {
        callback(data, null);
    });
    jqxhr.fail(function() {
        callback(null, jqxhr.status);
    });
};


/**
 * Sends a delete request and on success redirect to the page
 * specified in the response, if present.
 */
CMS.AWSUtils.ajax_delete = function(url) {
  var settings = {
    'type': 'DELETE'
  };
  settings['success'] = function(data_redirect_url) {
    if (data_redirect_url) {
      window.location.replace(data_redirect_url);
    }
  };
  $.ajax(url, settings);
};<|MERGE_RESOLUTION|>--- conflicted
+++ resolved
@@ -182,15 +182,10 @@
                    );
     outer.append(inner);
 
-<<<<<<< HEAD
-    // Trigger a desktop notification as well
-    this.desktop_notification(type, timestamp, subject, text, contest_id);
-=======
     // Trigger a desktop notification as well (but only if it's needed)
     if (type !== "notification") {
         this.desktop_notification(type, timestamp, subject, text, contest_id);
     }
->>>>>>> c87e29e4
 };
 
 
