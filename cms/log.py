--- conflicted
+++ resolved
@@ -3,11 +3,7 @@
 
 # Contest Management System - http://cms-dev.github.io/
 # Copyright © 2010-2013 Giovanni Mascellani <mascellani@poisson.phc.unipi.it>
-<<<<<<< HEAD
-# Copyright © 2010-2015 Stefano Maggiolo <s.maggiolo@gmail.com>
-=======
 # Copyright © 2010-2016 Stefano Maggiolo <s.maggiolo@gmail.com>
->>>>>>> 33c26df2
 # Copyright © 2010-2012 Matteo Boscariol <boscarim@hotmail.com>
 # Copyright © 2013 Luca Wehrstedt <luca.wehrstedt@gmail.com>
 # Copyright © 2015 Luca Versari <veluca93@gmail.com>
@@ -292,14 +288,8 @@
                 .replace("Service", "").replace("WebServer", "")
             coordinates = "%s,%d" % (service, record.service_shard)
         else:
-<<<<<<< HEAD
-            coord_str = "None"
-        coord_str += "," + current_thread().name
-        coord_col = get_color_hash(coord_str)
-=======
             coordinates = "<unknown>"
         return coordinates
->>>>>>> 33c26df2
 
     def get_operation(self, record):
         """Return the operation part of the log for the given record.
