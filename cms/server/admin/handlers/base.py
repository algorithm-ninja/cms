#!/usr/bin/env python2
# -*- coding: utf-8 -*-

# Contest Management System - http://cms-dev.github.io/
# Copyright © 2010-2013 Giovanni Mascellani <mascellani@poisson.phc.unipi.it>
# Copyright © 2010-2015 Stefano Maggiolo <s.maggiolo@gmail.com>
# Copyright © 2010-2012 Matteo Boscariol <boscarim@hotmail.com>
# Copyright © 2012-2014 Luca Wehrstedt <luca.wehrstedt@gmail.com>
# Copyright © 2014 Artem Iglikov <artem.iglikov@gmail.com>
# Copyright © 2014 Fabian Gundlach <320pointsguy@gmail.com>
#
# This program is free software: you can redistribute it and/or modify
# it under the terms of the GNU Affero General Public License as
# published by the Free Software Foundation, either version 3 of the
# License, or (at your option) any later version.
#
# This program is distributed in the hope that it will be useful,
# but WITHOUT ANY WARRANTY; without even the implied warranty of
# MERCHANTABILITY or FITNESS FOR A PARTICULAR PURPOSE.  See the
# GNU Affero General Public License for more details.
#
# You should have received a copy of the GNU Affero General Public License
# along with this program.  If not, see <http://www.gnu.org/licenses/>.

"""Base class for all handlers in AWS, and some utility functions.

"""

from __future__ import absolute_import
from __future__ import print_function
from __future__ import unicode_literals

import json
import logging
import traceback

from datetime import datetime, timedelta

import tornado.web

from sqlalchemy.exc import IntegrityError
from sqlalchemy.orm import joinedload

from cms.db import Contest, Participation, Question, Session, \
<<<<<<< HEAD
    Submission, SubmissionFormatElement, Task, User
=======
    Submission, SubmissionFormatElement, SubmissionResult, Task, User
>>>>>>> c87e29e4
from cms.grading.scoretypes import get_score_type_class
from cms.grading.tasktypes import get_task_type_class
from cms.server import CommonRequestHandler, file_handler_gen, get_url_root
from cmscommon.datetime import make_datetime


logger = logging.getLogger(__name__)


def argument_reader(func, empty=None):
    """Return an helper method for reading and parsing form values.

    func (function): the parser and validator for the value.
    empty (object): the value to store if an empty string is retrieved.

    return (function): a function to be used as a method of a
        RequestHandler.

    """
    def helper(self, dest, name, empty=empty):
        """Read the argument called "name" and save it in "dest".

        self (RequestHandler): a thing with a get_argument method.
        dest (dict): a place to store the obtained value.
        name (string): the name of the argument and of the item.
        empty (object): overrides the default empty value.

        """
        value = self.get_argument(name, None)
        if value is None:
            return
        if value == "":
            dest[name] = empty
        else:
            dest[name] = func(value)
    return helper


def parse_int(value):
    """Parse and validate an integer."""
    try:
        return int(value)
    except:
        raise ValueError("Can't cast %s to int." % value)


def parse_timedelta_sec(value):
    """Parse and validate a timedelta (as number of seconds)."""
    try:
        return timedelta(seconds=float(value))
    except:
        raise ValueError("Can't cast %s to timedelta." % value)


def parse_timedelta_min(value):
    """Parse and validate a timedelta (as number of minutes)."""
    try:
        return timedelta(minutes=float(value))
    except:
        raise ValueError("Can't cast %s to timedelta." % value)


def parse_datetime(value):
    """Parse and validate a datetime (in pseudo-ISO8601)."""
    if '.' not in value:
        value += ".0"
    try:
        return datetime.strptime(value, "%Y-%m-%d %H:%M:%S.%f")
    except:
        raise ValueError("Can't cast %s to datetime." % value)


def parse_ip_address_or_subnet(value):
    """Validate an IP address or subnet."""
    address, sep, subnet = value.partition("/")
    if sep != "":
        subnet = int(subnet)
        assert 0 <= subnet < 32
    fields = address.split(".")
    assert len(fields) == 4
    for field in fields:
        num = int(field)
        assert 0 <= num < 256
    return value


class BaseHandler(CommonRequestHandler):
    """Base RequestHandler for this application.

    All the RequestHandler classes in this application should be a
    child of this class.

    """

    def try_commit(self):
        """Try to commit the current session.

        If not successful display a warning in the webpage.

        return (bool): True if commit was successful, False otherwise.

        """
        try:
            self.sql_session.commit()
        except IntegrityError as error:
            self.application.service.add_notification(
                make_datetime(),
                "Operation failed.", "%s" % error)
            return False
        else:
            self.application.service.add_notification(
                make_datetime(),
                "Operation successful.", "")
            return True

    def safe_get_item(self, cls, ident, session=None):
        """Get item from database of class cls and id ident, using
        session if given, or self.sql_session if not given. If id is
        not found, raise a 404.

        cls (type): class of object to retrieve.
        ident (string): id of object.
        session (Session|None): session to use.

        return (object): the object with the given id.

        raise (HTTPError): 404 if not found.

        """
        if session is None:
            session = self.sql_session
        entity = cls.get_from_id(ident, session)
        if entity is None:
            raise tornado.web.HTTPError(404)
        return entity

    def prepare(self):
        """This method is executed at the beginning of each request.

        """
        # Attempt to update the contest and all its references
        # If this fails, the request terminates.
        self.set_header("Cache-Control", "no-cache, must-revalidate")

        self.sql_session = Session()
        self.sql_session.expire_all()
        self.contest = None

    def render_params(self):
        """Return the default render params used by almost all handlers.

        return (dict): default render params

        """
        params = {}
        params["timestamp"] = make_datetime()
        params["contest"] = self.contest
        params["url_root"] = get_url_root(self.request.path)
        if self.contest is not None:
            params["phase"] = self.contest.phase(params["timestamp"])
            # Keep "== None" in filter arguments. SQLAlchemy does not
            # understand "is None".
            params["unanswered"] = self.sql_session.query(Question)\
                .join(Participation)\
                .filter(Participation.contest_id == self.contest.id)\
                .filter(Question.reply_timestamp == None)\
                .filter(Question.ignored == False)\
                .count()  # noqa
        # TODO: not all pages require all these data.
        params["contest_list"] = self.sql_session.query(Contest).all()
        params["task_list"] = self.sql_session.query(Task).all()
        params["user_list"] = self.sql_session.query(User).all()
        return params

    def finish(self, *args, **kwds):
        """Finish this response, ending the HTTP request.

        We override this method in order to properly close the database.

        TODO - Now that we have greenlet support, this method could be
        refactored in terms of context manager or something like
        that. So far I'm leaving it to minimize changes.

        """
        self.sql_session.close()
        try:
            tornado.web.RequestHandler.finish(self, *args, **kwds)
        except IOError:
            # When the client closes the connection before we reply,
            # Tornado raises an IOError exception, that would pollute
            # our log with unnecessarily critical messages
            logger.debug("Connection closed before our reply.")

    def write_error(self, status_code, **kwargs):
        if "exc_info" in kwargs and \
                kwargs["exc_info"][0] != tornado.web.HTTPError:
            exc_info = kwargs["exc_info"]
            logger.error(
                "Uncaught exception (%r) while processing a request: %s",
                exc_info[1], ''.join(traceback.format_exception(*exc_info)))

        # Most of the handlers raise a 404 HTTP error before r_params
        # is defined. If r_params is not defined we try to define it
        # here, and if it fails we simply return a basic textual error notice.
        if self.r_params is None:
            try:
                self.r_params = self.render_params()
            except:
                self.write("A critical error has occurred :-(")
                self.finish()
                return
        self.render("error.html", status_code=status_code, **self.r_params)

    get_string = argument_reader(lambda a: a, empty="")

    # When a checkbox isn't active it's not sent at all, making it
    # impossible to distinguish between missing and False.
    def get_bool(self, dest, name):
        """Parse a boolean.

        dest (dict): a place to store the result.
        name (string): the name of the argument and of the item.

        """
        value = self.get_argument(name, False)
        try:
            dest[name] = bool(value)
        except:
            raise ValueError("Can't cast %s to bool." % value)

    get_int = argument_reader(parse_int)

    get_timedelta_sec = argument_reader(parse_timedelta_sec)

    get_timedelta_min = argument_reader(parse_timedelta_min)

    get_datetime = argument_reader(parse_datetime)

    get_ip_address_or_subnet = argument_reader(parse_ip_address_or_subnet)

    def get_submission_format(self, dest):
        """Parse the submission format.

        Using the two arguments "submission_format_choice" and
        "submission_format" set the "submission_format" item of the
        given dictionary.

        dest (dict): a place to store the result.

        """
        choice = self.get_argument("submission_format_choice", "other")
        if choice == "simple":
            filename = "%s.%%l" % dest["name"]
            format_ = [SubmissionFormatElement(filename)]
        elif choice == "other":
            value = self.get_argument("submission_format", "[]")
            if value == "":
                value = "[]"
            format_ = []
            try:
                for filename in json.loads(value):
                    format_ += [SubmissionFormatElement(filename)]
            except ValueError:
                raise ValueError("Submission format not recognized.")
        else:
            raise ValueError("Submission format not recognized.")
        dest["submission_format"] = format_

    def get_time_limit(self, dest, field):
        """Parse the time limit.

        Read the argument with the given name and use its value to set
        the "time_limit" item of the given dictionary.

        dest (dict): a place to store the result.
        field (string): the name of the argument to use.

        """
        value = self.get_argument(field, None)
        if value is None:
            return
        if value == "":
            dest["time_limit"] = None
        else:
            try:
                value = float(value)
            except:
                raise ValueError("Can't cast %s to float." % value)
            if not 0 <= value < float("+inf"):
                raise ValueError("Time limit out of range.")
            dest["time_limit"] = value

    def get_memory_limit(self, dest, field):
        """Parse the memory limit.

        Read the argument with the given name and use its value to set
        the "memory_limit" item of the given dictionary.

        dest (dict): a place to store the result.
        field (string): the name of the argument to use.

        """
        value = self.get_argument(field, None)
        if value is None:
            return
        if value == "":
            dest["memory_limit"] = None
        else:
            try:
                value = int(value)
            except:
                raise ValueError("Can't cast %s to float." % value)
            if not 0 < value:
                raise ValueError("Invalid memory limit.")
            dest["memory_limit"] = value

    def get_task_type(self, dest, name, params):
        """Parse the task type.

        Parse the arguments to get the task type and its parameters,
        and fill them in the "task_type" and "task_type_parameters"
        items of the given dictionary.

        dest (dict): a place to store the result.
        name (string): the name of the argument that holds the task
            type name.
        params (string): the prefix of the names of the arguments that
            hold the parameters.

        """
        name = self.get_argument(name, None)
        if name is None:
            raise ValueError("Task type not found.")
        try:
            class_ = get_task_type_class(name)
        except KeyError:
            raise ValueError("Task type not recognized: %s." % name)
        params = json.dumps(class_.parse_handler(self, params + name + "_"))
        dest["task_type"] = name
        dest["task_type_parameters"] = params

    def get_score_type(self, dest, name, params):
        """Parse the score type.

        Parse the arguments to get the score type and its parameters,
        and fill them in the "score_type" and "score_type_parameters"
        items of the given dictionary.

        dest (dict): a place to store the result.
        name (string): the name of the argument that holds the score
            type name.
        params (string): the name of the argument that hold the
            parameters.

        """
        name = self.get_argument(name, None)
        if name is None:
            raise ValueError("Score type not found.")
        try:
            get_score_type_class(name)
        except KeyError:
            raise ValueError("Score type not recognized: %s." % name)
        params = self.get_argument(params, None)
        if params is None:
            raise ValueError("Score type parameters not found.")
        dest["score_type"] = name
        dest["score_type_parameters"] = params

    def render_params_for_submissions(self, query, page, page_size=50):
        """Add data about the requested submissions to r_params.

        submission_query (sqlalchemy.orm.query.Query): the query
            giving back all interesting submissions.
        page (int): the index of the page to display.
        page_size(int): the number of submissions per page.

        """
        query = query\
            .options(joinedload(Submission.task))\
            .options(joinedload(Submission.participation))\
            .options(joinedload(Submission.files))\
            .options(joinedload(Submission.token))\
<<<<<<< HEAD
            .options(joinedload(Submission.results))\
            .options(joinedload(Submission.results.evaluations))\
=======
            .options(joinedload(Submission.results)
                     .joinedload(SubmissionResult.evaluations))\
>>>>>>> c87e29e4
            .order_by(Submission.timestamp.desc())

        offset = page * page_size
        count = query.count()

        if self.r_params is None:
            self.r_params = self.render_params()

        # A page showing paginated submissions can use these
        # parameters: total number of submissions, submissions to
        # display in this page, index of the current page, total
        # number of pages.
        self.r_params["submission_count"] = count
        self.r_params["submissions"] = \
            query.slice(offset, offset + page_size).all()
        self.r_params["submission_page"] = page
        self.r_params["submission_pages"] = \
            (count + page_size - 1) // page_size


FileHandler = file_handler_gen(BaseHandler)


def SimpleHandler(page):
    class Cls(BaseHandler):
        def get(self):
            self.r_params = self.render_params()
            self.render(page, **self.r_params)
    return Cls


def SimpleContestHandler(page):
    class Cls(BaseHandler):
        def get(self, contest_id):
            self.contest = self.safe_get_item(Contest, contest_id)

            self.r_params = self.render_params()
            self.render(page, **self.r_params)
    return Cls<|MERGE_RESOLUTION|>--- conflicted
+++ resolved
@@ -42,11 +42,7 @@
 from sqlalchemy.orm import joinedload
 
 from cms.db import Contest, Participation, Question, Session, \
-<<<<<<< HEAD
-    Submission, SubmissionFormatElement, Task, User
-=======
     Submission, SubmissionFormatElement, SubmissionResult, Task, User
->>>>>>> c87e29e4
 from cms.grading.scoretypes import get_score_type_class
 from cms.grading.tasktypes import get_task_type_class
 from cms.server import CommonRequestHandler, file_handler_gen, get_url_root
@@ -429,13 +425,8 @@
             .options(joinedload(Submission.participation))\
             .options(joinedload(Submission.files))\
             .options(joinedload(Submission.token))\
-<<<<<<< HEAD
-            .options(joinedload(Submission.results))\
-            .options(joinedload(Submission.results.evaluations))\
-=======
             .options(joinedload(Submission.results)
                      .joinedload(SubmissionResult.evaluations))\
->>>>>>> c87e29e4
             .order_by(Submission.timestamp.desc())
 
         offset = page * page_size
