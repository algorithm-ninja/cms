--- conflicted
+++ resolved
@@ -31,15 +31,9 @@
 from __future__ import print_function
 from __future__ import unicode_literals
 
-<<<<<<< HEAD
-import sys
-import io
-import csv
-=======
 import csv
 import io
 import sys
->>>>>>> 1d8e7fb8
 
 from sqlalchemy.orm import joinedload
 
@@ -81,11 +75,8 @@
             if sys.version_info >= (3, 0):
                 output = io.StringIO()  # untested
             else:
-<<<<<<< HEAD
-=======
                 # In python2 we must use this because its csv module does not
                 # support unicode input
->>>>>>> 1d8e7fb8
                 output = io.BytesIO()
             writer = csv.writer(output)
 
