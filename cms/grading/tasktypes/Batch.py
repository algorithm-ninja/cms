--- conflicted
+++ resolved
@@ -27,20 +27,11 @@
 
 import logging
 
-<<<<<<< HEAD
-from cms import LANGUAGES, LANGUAGE_TO_SOURCE_EXT_MAP, \
-    LANGUAGE_TO_HEADER_EXT_MAP, LANGUAGE_TO_OBJ_EXT_MAP, \
-    LANGUAGE_TO_SHARED_OBJ_EXT_MAP, LANG_JAVA
-from cms.grading import get_compilation_commands, get_evaluation_commands, \
-    compilation_step, evaluation_step, human_evaluation_message, \
-    is_evaluation_passed, extract_outcome_and_text, white_diff_step
-=======
 from cms.grading import compilation_step, evaluation_step, \
     human_evaluation_message, is_evaluation_passed, extract_outcome_and_text, \
     white_diff_step
 from cms.grading.languagemanager import \
     LANGUAGES, HEADER_EXTS, SOURCE_EXTS, OBJECT_EXTS, get_language
->>>>>>> 233713b9
 from cms.grading.ParameterTypes import ParameterTypeCollection, \
     ParameterTypeChoice, ParameterTypeString
 from cms.grading.TaskType import TaskType, \
@@ -126,28 +117,10 @@
         executable_filename = submission_format[0].replace(".%l", "")
         res = dict()
         for language in LANGUAGES:
-<<<<<<< HEAD
-            format_filename = submission_format[0]
-            source_ext = LANGUAGE_TO_SOURCE_EXT_MAP[language]
-            source_filenames = []
-            # If a grader is specified, we add to the command line (and to
-            # the files to get) the corresponding manager.
-            with_grader = self.parameters[0] == "grader"
-            if with_grader:
-                source_filenames.append("grader%s" % source_ext)
-            source_filenames.append(format_filename.replace(".%l", source_ext))
-            executable_filename = format_filename.replace(".%l", "")
-            commands = get_compilation_commands(language,
-                                                source_filenames,
-                                                executable_filename,
-                                                with_grader=with_grader)
-            res[language] = commands
-=======
             res[language.name] = language.get_compilation_commands(
                 [source.replace(".%l", language.source_extension)
                  for source in source_filenames],
                 executable_filename)
->>>>>>> 233713b9
         return res
 
     def get_user_managers(self, unused_submission_format):
@@ -195,12 +168,7 @@
         # If a grader is specified, we add to the command line (and to
         # the files to get) the corresponding manager. The grader must
         # be the first file in source_filenames.
-<<<<<<< HEAD
-        with_grader = self.parameters[0] == "grader"
-        if with_grader:
-=======
         if self._uses_grader():
->>>>>>> 233713b9
             source_filenames.insert(0, "grader%s" % source_ext)
             files_to_get["grader%s" % source_ext] = \
                 job.managers["grader%s" % source_ext].digest
@@ -226,15 +194,8 @@
 
         # Prepare the compilation command
         executable_filename = format_filename.replace(".%l", "")
-<<<<<<< HEAD
-        commands = get_compilation_commands(language,
-                                            source_filenames,
-                                            executable_filename,
-                                            with_grader=with_grader)
-=======
         commands = language.get_compilation_commands(
             source_filenames, executable_filename)
->>>>>>> 233713b9
 
         # Run the compilation
         operation_success, compilation_success, text, plus = \
