--- conflicted
+++ resolved
@@ -29,15 +29,6 @@
 import os
 import tempfile
 
-<<<<<<< HEAD
-from cms import LANGUAGES, LANGUAGE_TO_SOURCE_EXT_MAP, \
-    LANGUAGE_TO_HEADER_EXT_MAP, LANGUAGE_TO_OBJ_EXT_MAP, LANG_JAVA, config
-from cms.grading.Sandbox import wait_without_std
-from cms.grading import get_compilation_commands, compilation_step, \
-    human_evaluation_message, is_evaluation_passed, \
-    extract_outcome_and_text, evaluation_step_before_run, \
-    evaluation_step_after_run
-=======
 from cms import config
 from cms.grading.Sandbox import wait_without_std, Sandbox
 from cms.grading import compilation_step, \
@@ -47,7 +38,6 @@
 from cms.grading.languagemanager import \
     LANGUAGES, HEADER_EXTS, SOURCE_EXTS, OBJECT_EXTS, get_language
 from cms.grading.ParameterTypes import ParameterTypeInt
->>>>>>> 233713b9
 from cms.grading.TaskType import TaskType, \
     create_sandbox, delete_sandbox
 from cms.db import Executable
@@ -188,7 +178,6 @@
             num_processes = self.parameters[0]
         indices = range(num_processes)
         # Create sandboxes and FIFOs
-<<<<<<< HEAD
         sandbox_mgr = create_sandbox(file_cacher)
         sandbox_user = create_sandbox(file_cacher)
 
@@ -214,27 +203,6 @@
         else:
             command = ["./%s" % executable_filename, fifo_out, fifo_in]
 
-=======
-        sandbox_mgr = create_sandbox(file_cacher, job.multithreaded_sandbox)
-        sandbox_user = [create_sandbox(file_cacher, job.multithreaded_sandbox)
-                        for i in indices]
-        fifo_dir = [tempfile.mkdtemp(dir=config.temp_dir) for i in indices]
-        fifo_in = [os.path.join(fifo_dir[i], "in%d" % i) for i in indices]
-        fifo_out = [os.path.join(fifo_dir[i], "out%d" % i) for i in indices]
-        for i in indices:
-            os.mkfifo(fifo_in[i])
-            os.mkfifo(fifo_out[i])
-            os.chmod(fifo_dir[i], 0o755)
-            os.chmod(fifo_in[i], 0o666)
-            os.chmod(fifo_out[i], 0o666)
-
-        # First step: we start the manager.
-        manager_filename = "manager"
-        manager_command = ["./%s" % manager_filename]
-        for i in indices:
-            manager_command.append(fifo_in[i])
-            manager_command.append(fifo_out[i])
->>>>>>> 233713b9
         manager_executables_to_get = {
             manager_filename:
             job.managers[manager_filename].digest
@@ -242,12 +210,8 @@
         manager_files_to_get = {
             "input.txt": job.input
             }
-<<<<<<< HEAD
         # /etc/alternatives is needed for default Oracle JDK setup on Ubuntu
         manager_allow_dirs = [fifo_dir, "/etc/alternatives"]
-=======
-        manager_allow_dirs = fifo_dir
->>>>>>> 233713b9
         for filename, digest in manager_executables_to_get.iteritems():
             sandbox_mgr.create_file_from_storage(
                 filename, digest, executable=True)
