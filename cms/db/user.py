#!/usr/bin/env python2
# -*- coding: utf-8 -*-

# Contest Management System - http://cms-dev.github.io/
# Copyright © 2010-2012 Giovanni Mascellani <mascellani@poisson.phc.unipi.it>
# Copyright © 2010-2015 Stefano Maggiolo <s.maggiolo@gmail.com>
# Copyright © 2010-2012 Matteo Boscariol <boscarim@hotmail.com>
# Copyright © 2012-2014 Luca Wehrstedt <luca.wehrstedt@gmail.com>
# Copyright © 2015 William Di Luigi <williamdiluigi@gmail.com>
#
# This program is free software: you can redistribute it and/or modify
# it under the terms of the GNU Affero General Public License as
# published by the Free Software Foundation, either version 3 of the
# License, or (at your option) any later version.
#
# This program is distributed in the hope that it will be useful,
# but WITHOUT ANY WARRANTY; without even the implied warranty of
# MERCHANTABILITY or FITNESS FOR A PARTICULAR PURPOSE.  See the
# GNU Affero General Public License for more details.
#
# You should have received a copy of the GNU Affero General Public License
# along with this program.  If not, see <http://www.gnu.org/licenses/>.

"""User-related database interface for SQLAlchemy.

"""

from __future__ import absolute_import
from __future__ import print_function
from __future__ import unicode_literals

from datetime import timedelta
from string import ascii_lowercase

from sqlalchemy.schema import Column, ForeignKey, CheckConstraint, \
    UniqueConstraint
from sqlalchemy.types import Boolean, Integer, String, Unicode, DateTime, \
    Interval
from sqlalchemy.orm import relationship, backref

from . import Base, Contest


def generate_random_password():
    """Utility method to generate a random password.

    return (string): a random string.

    """
    import random
    return "".join((random.choice(ascii_lowercase) for _ in range(6)))


class User(Base):
    """Class to store a user.

    """

    __tablename__ = 'users'

    # Auto increment primary key.
    id = Column(
        Integer,
        primary_key=True)

    # Real name (human readable) of the user.
    first_name = Column(
        Unicode,
        nullable=False)
    last_name = Column(
        Unicode,
        nullable=False)

    # Username and password to log in the CWS.
    username = Column(
        Unicode,
        nullable=False,
        unique=True)
    password = Column(
        Unicode,
        nullable=False,
        default=generate_random_password)

    # Email for any communications in case of remote contest.
    email = Column(
        Unicode,
        nullable=True)

    # Timezone for the user. All timestamps in CWS will be shown using
    # the timezone associated to the logged-in user or (if it's None
    # or an invalid string) the timezone associated to the contest or
    # (if it's None or an invalid string) the local timezone of the
    # server. This value has to be a string like "Europe/Rome",
    # "Australia/Sydney", "America/New_York", etc.
    timezone = Column(
        Unicode,
        nullable=True)

    # A JSON-encoded list of strings: the language codes accepted by
    # this user (from the "most preferred" to the "least preferred").
    # If in a contest there is a statement available in some of these
    # languages, then the most preferred of them will be highlighted.
    # FIXME: possibly move it to Participation and change it back to
    # primary_statements
    preferred_languages = Column(
        String,
        nullable=False,
        default="[]")

    # Follows the description of the fields automatically added by
    # SQLAlchemy.
    # participations (list of Participation objects)


class Team(Base):
    """Class to store a team.

<<<<<<< HEAD
=======
    A team is a way of grouping the users participating in a contest.
    This grouping has no effect on the contest itself; it is only used
    for display purposes in RWS.

>>>>>>> 8a6e53b2
    """

    __tablename__ = 'teams'

    # Auto increment primary key.
    id = Column(
        Integer,
        primary_key=True)

<<<<<<< HEAD
    # Team code (e.g. "ITA", "USA", ...)
=======
    # Team code (e.g. the ISO 3166-1 code of a country)
>>>>>>> 8a6e53b2
    code = Column(
        Unicode,
        nullable=False,
        unique=True)

<<<<<<< HEAD
    # Human readable team name (e.g. "Italy", "United States of America", ...)
=======
    # Human readable team name (e.g. the ISO 3166-1 short name of a country)
>>>>>>> 8a6e53b2
    name = Column(
        Unicode,
        nullable=False)

<<<<<<< HEAD
=======
    # TODO: decide if the flag images will eventually be stored here.
    # TODO: (hopefully, the same will apply for faces in User).

>>>>>>> 8a6e53b2

class Participation(Base):
    """Class to store a single participation of a user in a contest.

    """
    __tablename__ = 'participations'

    # Auto increment primary key.
    id = Column(
        Integer,
        primary_key=True)

    # The user can log in CWS only from this IP address or subnet.
    ip = Column(
        Unicode,
        nullable=True)

    # Starting time: for contests where every user has at most x hours
    # of the y > x hours totally available, this is the time the user
    # decided to start his/her time-frame.
    starting_time = Column(
        DateTime,
        nullable=True)

    # A shift in the time interval during which the user is allowed to
    # submit.
    delay_time = Column(
        Interval,
        CheckConstraint("delay_time >= '0 seconds'"),
        nullable=False,
        default=timedelta())

    # An extra amount of time allocated for this user.
    extra_time = Column(
        Interval,
        CheckConstraint("extra_time >= '0 seconds'"),
        nullable=False,
        default=timedelta())

    # Contest-specific password. If this password is not null then the
    # traditional user.password field will be "replaced" by this field's
    # value (only for this participation).
    password = Column(
        Unicode,
        nullable=True)

    # A hidden participation (e.g. does not appear in public rankings), can
    # also be used for debugging purposes.
    hidden = Column(
        Boolean,
        nullable=False,
        default=False)

    # Contest (id and object) to which the user is participating.
    contest_id = Column(
        Integer,
        ForeignKey(Contest.id,
                   onupdate="CASCADE", ondelete="CASCADE"),
        nullable=False,
        index=True)
    contest = relationship(
        Contest,
        backref=backref("participations",
                        cascade="all, delete-orphan",
                        passive_deletes=True))

    # User (id and object) which is participating.
    user_id = Column(
        Integer,
        ForeignKey(User.id,
                   onupdate="CASCADE", ondelete="CASCADE"),
        nullable=False,
        index=True)
    user = relationship(
        User,
        backref=backref("participations",
                        cascade="all, delete-orphan",
                        passive_deletes=True))
    __table_args__ = (UniqueConstraint('contest_id', 'user_id'),)

<<<<<<< HEAD
    # Team (id and object) that he/she is representing with this participation.
    team_id = Column(
        Integer,
        ForeignKey(Team.id,
                   onupdate="CASCADE", ondelete="CASCADE"),
        nullable=True,
        index=True)
=======
    # Team (id and object) that the user is representing with this participation.
    team_id = Column(
        Integer,
        ForeignKey(Team.id,
                   onupdate="CASCADE", ondelete="RESTRICT"),
        nullable=True)
>>>>>>> 8a6e53b2
    team = relationship(
        Team,
        backref=backref("participations",
                        cascade="all, delete-orphan",
                        passive_deletes=True))

    # Follows the description of the fields automatically added by
    # SQLAlchemy.
    # messages (list of Message objects)
    # questions (list of Question objects)
    # submissions (list of Submission objects)
    # user_tests (list of UserTest objects)

    # Moreover, we have the following methods.
    # get_tokens (defined in __init__.py)


class Message(Base):
    """Class to store a private message from the managers to the
    user.

    """
    __tablename__ = 'messages'

    # Auto increment primary key.
    id = Column(
        Integer,
        primary_key=True)

    # Time the message was sent.
    timestamp = Column(
        DateTime,
        nullable=False)

    # Subject and body of the message.
    subject = Column(
        Unicode,
        nullable=False)
    text = Column(
        Unicode,
        nullable=False)

    # Participation (id and object) owning the message.
    participation_id = Column(
        Integer,
        ForeignKey(Participation.id,
                   onupdate="CASCADE", ondelete="CASCADE"),
        nullable=False,
        index=True)
    participation = relationship(
        Participation,
        backref=backref('messages',
                        order_by=[timestamp],
                        cascade="all, delete-orphan",
                        passive_deletes=True))


class Question(Base):
    """Class to store a private question from the user to the
    managers, and its answer.

    """
    __tablename__ = 'questions'

    # Auto increment primary key.
    id = Column(
        Integer,
        primary_key=True)

    # Time the question was made.
    question_timestamp = Column(
        DateTime,
        nullable=False)

    # Subject and body of the question.
    subject = Column(
        Unicode,
        nullable=False)
    text = Column(
        Unicode,
        nullable=False)

    # Time the reply was sent.
    reply_timestamp = Column(
        DateTime,
        nullable=True)

    # Has this message been ignored by the admins?
    ignored = Column(
        Boolean,
        nullable=False,
        default=False)

    # Short (as in 'chosen amongst some predetermined choices') and
    # long answer.
    reply_subject = Column(
        Unicode,
        nullable=True)
    reply_text = Column(
        Unicode,
        nullable=True)

    # Participation (id and object) owning the question.
    participation_id = Column(
        Integer,
        ForeignKey(Participation.id,
                   onupdate="CASCADE", ondelete="CASCADE"),
        nullable=False,
        index=True)
    participation = relationship(
        Participation,
        backref=backref('questions',
                        order_by=[question_timestamp, reply_timestamp],
                        cascade="all, delete-orphan",
                        passive_deletes=True))<|MERGE_RESOLUTION|>--- conflicted
+++ resolved
@@ -115,13 +115,10 @@
 class Team(Base):
     """Class to store a team.
 
-<<<<<<< HEAD
-=======
     A team is a way of grouping the users participating in a contest.
     This grouping has no effect on the contest itself; it is only used
     for display purposes in RWS.
 
->>>>>>> 8a6e53b2
     """
 
     __tablename__ = 'teams'
@@ -131,31 +128,20 @@
         Integer,
         primary_key=True)
 
-<<<<<<< HEAD
-    # Team code (e.g. "ITA", "USA", ...)
-=======
     # Team code (e.g. the ISO 3166-1 code of a country)
->>>>>>> 8a6e53b2
     code = Column(
         Unicode,
         nullable=False,
         unique=True)
 
-<<<<<<< HEAD
-    # Human readable team name (e.g. "Italy", "United States of America", ...)
-=======
     # Human readable team name (e.g. the ISO 3166-1 short name of a country)
->>>>>>> 8a6e53b2
     name = Column(
         Unicode,
         nullable=False)
 
-<<<<<<< HEAD
-=======
     # TODO: decide if the flag images will eventually be stored here.
     # TODO: (hopefully, the same will apply for faces in User).
 
->>>>>>> 8a6e53b2
 
 class Participation(Base):
     """Class to store a single participation of a user in a contest.
@@ -236,22 +222,12 @@
                         passive_deletes=True))
     __table_args__ = (UniqueConstraint('contest_id', 'user_id'),)
 
-<<<<<<< HEAD
-    # Team (id and object) that he/she is representing with this participation.
-    team_id = Column(
-        Integer,
-        ForeignKey(Team.id,
-                   onupdate="CASCADE", ondelete="CASCADE"),
-        nullable=True,
-        index=True)
-=======
     # Team (id and object) that the user is representing with this participation.
     team_id = Column(
         Integer,
         ForeignKey(Team.id,
                    onupdate="CASCADE", ondelete="RESTRICT"),
         nullable=True)
->>>>>>> 8a6e53b2
     team = relationship(
         Team,
         backref=backref("participations",
